Pod::Spec.new do |s|
s.name             = 'PlayKit'
<<<<<<< HEAD
s.version          = '0.1.17'
=======
s.version          = '0.1.23'
>>>>>>> 7ec6f966
s.summary          = 'PlayKit: Kaltura Mobile Player SDK - iOS'


s.homepage         = 'https://github.com/kaltura/playkit-ios'
s.license          = { :type => 'AGPLv3', :text => 'AGPLv3' }
s.author           = { 'Kaltura' => 'community@kaltura.com' }
s.source           = { :git => 'https://github.com/kaltura/playkit-ios.git', :tag => 'v' + s.version.to_s }

s.ios.deployment_target = '8.0'

s.subspec 'Core' do |sp|
    sp.source_files = 'Classes/**/*'
    sp.dependency 'SwiftyJSON'
    sp.dependency 'Log'
    sp.dependency 'SwiftyXMLParser'
end

s.subspec 'IMAPlugin' do |ssp|
    ssp.source_files = 'Plugins/IMA'
    ssp.xcconfig = { 
        'CLANG_ALLOW_NON_MODULAR_INCLUDES_IN_FRAMEWORK_MODULES' => 'YES',
        'OTHER_LDFLAGS' => '$(inherited) -framework "GoogleInteractiveMediaAds"',
        'FRAMEWORK_SEARCH_PATHS' => '$(inherited) "${PODS_ROOT}"/**',
        'LIBRARY_SEARCH_PATHS' => '$(inherited) "${PODS_ROOT}"/**' 
    }
    ssp.dependency 'PlayKit/Core'
    ssp.dependency 'GoogleAds-IMA-iOS-SDK', '3.4.1'
end

s.subspec 'GoogleCastAddon' do |ssp|
    ssp.source_files = 'Addons/GoogleCast'
    ssp.xcconfig = { 
        'CLANG_ALLOW_NON_MODULAR_INCLUDES_IN_FRAMEWORK_MODULES' => 'YES',
        'OTHER_LDFLAGS' => '$(inherited) -framework "GoogleCast"',
        'FRAMEWORK_SEARCH_PATHS' => '$(inherited) "${PODS_ROOT}"/**',
        'LIBRARY_SEARCH_PATHS' => '$(inherited) "${PODS_ROOT}"/**' 
    }
    ssp.dependency 'google-cast-sdk'
    ssp.dependency 'PlayKit/Core'
end

s.subspec 'YouboraPlugin' do |ssp|
    ssp.source_files = 'Plugins/Youbora'
    ssp.xcconfig = { 
        'CLANG_ALLOW_NON_MODULAR_INCLUDES_IN_FRAMEWORK_MODULES' => 'YES',
        'OTHER_LDFLAGS' => '$(inherited) -framework "YouboraLib" -framework "YouboraPluginAVPlayer"',
        'FRAMEWORK_SEARCH_PATHS' => '$(inherited) "${PODS_ROOT}"/**',
        'LIBRARY_SEARCH_PATHS' => '$(inherited) "${PODS_ROOT}"/**' 
    }
    ssp.dependency 'Youbora-AVPlayer/dynamic'
    ssp.dependency 'PlayKit/Core'
    ssp.dependency 'PlayKit/AnalyticsCommon'
end

s.subspec 'WidevineClassic' do |ssp|
  ssp.source_files = 'Widevine'
  ssp.dependency 'PlayKit/Core'
  ssp.dependency 'PlayKitWV'
  ssp.pod_target_xcconfig = { 'ENABLE_BITCODE' => 'NO', 'GCC_PREPROCESSOR_DEFINITIONS'=>'WIDEVINE_ENABLED=1',
                              'OTHER_SWIFT_FLAGS' => '$(inherited) -DWIDEVINE_ENABLED' }
end

s.subspec 'PhoenixPlugin' do |ssp|
    ssp.source_files = 'Plugins/Phoenix'
    ssp.xcconfig = { 
        'CLANG_ALLOW_NON_MODULAR_INCLUDES_IN_FRAMEWORK_MODULES' => 'YES',
        'OTHER_LDFLAGS' => '$(inherited)',
        'FRAMEWORK_SEARCH_PATHS' => '$(inherited) "${PODS_ROOT}"/**',
        'LIBRARY_SEARCH_PATHS' => '$(inherited) "${PODS_ROOT}"/**' 
    }
    ssp.dependency 'PlayKit/Core'
    ssp.dependency 'PlayKit/AnalyticsCommon'
end

s.subspec 'KalturaStatsPlugin' do |ssp|
    ssp.source_files = 'Plugins/KalturaStats'
    ssp.xcconfig = { 
        'CLANG_ALLOW_NON_MODULAR_INCLUDES_IN_FRAMEWORK_MODULES' => 'YES',
        'OTHER_LDFLAGS' => '$(inherited)',
        'FRAMEWORK_SEARCH_PATHS' => '$(inherited) "${PODS_ROOT}"/**',
        'LIBRARY_SEARCH_PATHS' => '$(inherited) "${PODS_ROOT}"/**' 
    }
    ssp.dependency 'PlayKit/Core'
    ssp.dependency 'PlayKit/AnalyticsCommon'
end

s.subspec 'KalturaLiveStatsPlugin' do |ssp|
    ssp.source_files = 'Plugins/KalturaLiveStats'
    ssp.xcconfig = { 
        'CLANG_ALLOW_NON_MODULAR_INCLUDES_IN_FRAMEWORK_MODULES' => 'YES',
        'OTHER_LDFLAGS' => '$(inherited)',
        'FRAMEWORK_SEARCH_PATHS' => '$(inherited) "${PODS_ROOT}"/**',
        'LIBRARY_SEARCH_PATHS' => '$(inherited) "${PODS_ROOT}"/**' 
    }
    ssp.dependency 'PlayKit/Core'
    ssp.dependency 'PlayKit/AnalyticsCommon'
end

s.subspec 'AnalyticsCommon' do |ssp|
    ssp.source_files = 'Plugins/AnalyticsCommon'
    ssp.xcconfig = { 
        'CLANG_ALLOW_NON_MODULAR_INCLUDES_IN_FRAMEWORK_MODULES' => 'YES',
        'OTHER_LDFLAGS' => '$(inherited)',
        'FRAMEWORK_SEARCH_PATHS' => '$(inherited) "${PODS_ROOT}"/**',
        'LIBRARY_SEARCH_PATHS' => '$(inherited) "${PODS_ROOT}"/**' 
    }
    ssp.dependency 'PlayKit/Core'
end

s.default_subspec = 'Core'

end<|MERGE_RESOLUTION|>--- conflicted
+++ resolved
@@ -1,10 +1,6 @@
 Pod::Spec.new do |s|
 s.name             = 'PlayKit'
-<<<<<<< HEAD
-s.version          = '0.1.17'
-=======
 s.version          = '0.1.23'
->>>>>>> 7ec6f966
 s.summary          = 'PlayKit: Kaltura Mobile Player SDK - iOS'
 
 
