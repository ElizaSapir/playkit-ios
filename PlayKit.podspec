Pod::Spec.new do |s|
s.name             = 'PlayKit'
<<<<<<< HEAD
s.version          = '0.1.6'
=======
s.version          = '0.1.7'
>>>>>>> f8258ee0
s.summary          = 'PlayKit: Kaltura Mobile Player SDK - iOS'


s.homepage         = 'https://github.com/kaltura/playkit-ios'
s.license          = { :type => 'AGPLv3', :text => 'AGPLv3' }
s.author           = { 'Kaltura' => 'community@kaltura.com' }
s.source           = { :git => 'https://github.com/kaltura/playkit-ios.git', :tag => 'v' + s.version.to_s }

s.ios.deployment_target = '8.0'

s.subspec 'Core' do |sp|
    sp.source_files = 'Classes/**/*'
    sp.dependency 'SwiftyJSON'
    sp.dependency 'Log'
    sp.dependency 'SwiftyXMLParser'
end

s.subspec 'IMAPlugin' do |ssp|
    ssp.source_files = 'Plugins/IMA'
    ssp.xcconfig = { 'CLANG_ALLOW_NON_MODULAR_INCLUDES_IN_FRAMEWORK_MODULES' => 'YES',
                  'FRAMEWORK_SEARCH_PATHS' => '$(inherited) "${PODS_ROOT}"/**',
                  'LIBRARY_SEARCH_PATHS' => '$(inherited) "${PODS_ROOT}"/**' }
    ssp.dependency 'PlayKit/Core'
end

s.subspec 'GoogleCastAddon' do |ssp|
    ssp.source_files = 'Addons/GoogleCast'
    ssp.xcconfig = { 'CLANG_ALLOW_NON_MODULAR_INCLUDES_IN_FRAMEWORK_MODULES' => 'YES',
                  'OTHER_LDFLAGS' => '$(inherited) -framework "GoogleCast"',
                  'FRAMEWORK_SEARCH_PATHS' => '$(inherited) "${PODS_ROOT}"/**',
                  'LIBRARY_SEARCH_PATHS' => '$(inherited) "${PODS_ROOT}"/**' }
    ssp.dependency 'google-cast-sdk'
    ssp.dependency 'PlayKit/Core'
end

s.subspec 'YouboraPlugin' do |ssp|
    ssp.source_files = 'Plugins/Youbora'
    ssp.xcconfig = { 'CLANG_ALLOW_NON_MODULAR_INCLUDES_IN_FRAMEWORK_MODULES' => 'YES',
    'OTHER_LDFLAGS' => '$(inherited) -framework "YouboraLib" -framework "YouboraPluginAVPlayer"',
    'FRAMEWORK_SEARCH_PATHS' => '$(inherited) "${PODS_ROOT}"/**',
    'LIBRARY_SEARCH_PATHS' => '$(inherited) "${PODS_ROOT}"/**' }
    ssp.dependency 'Youbora-AVPlayer/dynamic'
    ssp.dependency 'PlayKit/Core'
end

s.subspec 'WidevineClassic' do |ssp|
  ssp.source_files = 'Widevine'
  ssp.dependency 'PlayKit/Core'
  #ssp.pod_target_xcconfig = { 'ENABLE_BITCODE' => 'NO', 'GCC_PREPROCESSOR_DEFINITIONS'=>'WIDEVINE_ENABLED=1' }
end

s.subspec 'PhoenixPlugin' do |ssp|
    ssp.source_files = 'Plugins/Phoenix'
    ssp.xcconfig = { 'CLANG_ALLOW_NON_MODULAR_INCLUDES_IN_FRAMEWORK_MODULES' => 'YES',
    'OTHER_LDFLAGS' => '$(inherited)',
    'FRAMEWORK_SEARCH_PATHS' => '$(inherited) "${PODS_ROOT}"/**',
    'LIBRARY_SEARCH_PATHS' => '$(inherited) "${PODS_ROOT}"/**' }
    ssp.dependency 'PlayKit/Core'
end

s.subspec 'KalturaStatsPlugin' do |ssp|
    ssp.source_files = 'Plugins/KalturaStats'
    ssp.xcconfig = { 'CLANG_ALLOW_NON_MODULAR_INCLUDES_IN_FRAMEWORK_MODULES' => 'YES',
    'OTHER_LDFLAGS' => '$(inherited)',
    'FRAMEWORK_SEARCH_PATHS' => '$(inherited) "${PODS_ROOT}"/**',
'   LIBRARY_SEARCH_PATHS' => '$(inherited) "${PODS_ROOT}"/**' }
    ssp.dependency 'PlayKit/Core'
end

s.subspec 'KalturaLiveStatsPlugin' do |ssp|
ssp.source_files = 'Plugins/KalturaLiveStats'
ssp.xcconfig = { 'CLANG_ALLOW_NON_MODULAR_INCLUDES_IN_FRAMEWORK_MODULES' => 'YES',
'OTHER_LDFLAGS' => '$(inherited)',
'FRAMEWORK_SEARCH_PATHS' => '$(inherited) "${PODS_ROOT}"/**',
'   LIBRARY_SEARCH_PATHS' => '$(inherited) "${PODS_ROOT}"/**' }
ssp.dependency 'PlayKit/Core'
end

s.default_subspec = 'Core'

end<|MERGE_RESOLUTION|>--- conflicted
+++ resolved
@@ -1,10 +1,6 @@
 Pod::Spec.new do |s|
 s.name             = 'PlayKit'
-<<<<<<< HEAD
 s.version          = '0.1.6'
-=======
-s.version          = '0.1.7'
->>>>>>> f8258ee0
 s.summary          = 'PlayKit: Kaltura Mobile Player SDK - iOS'
 
 
