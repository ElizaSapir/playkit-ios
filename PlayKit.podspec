--- conflicted
+++ resolved
@@ -1,23 +1,13 @@
 Pod::Spec.new do |s|
 
-<<<<<<< HEAD
-s.name             = 'PlayKit'
-s.version          = '3.4.0'
-s.summary          = 'PlayKit: Kaltura Mobile Player SDK - iOS'
-s.homepage         = 'https://github.com/kaltura/playkit-ios'
-s.license          = { :type => 'AGPLv3', :text => 'AGPLv3' }
-s.author           = { 'Kaltura' => 'community@kaltura.com' }
-s.source           = { :git => 'https://github.com/kaltura/playkit-ios.git', :tag => 'v' + s.version.to_s }
-=======
 s.name              = 'PlayKit'
-s.version           = '3.4.x-dev'
+s.version           = '3.4.1'
 s.summary           = 'PlayKit: Kaltura Mobile Player SDK - iOS'
 s.homepage          = 'https://github.com/kaltura/playkit-ios'
 s.license           = { :type => 'AGPLv3', :text => 'AGPLv3' }
 s.author            = { 'Kaltura' => 'community@kaltura.com' }
 s.source            = { :git => 'https://github.com/kaltura/playkit-ios.git', :tag => 'v' + s.version.to_s }
 s.swift_version     = '4.0'
->>>>>>> 6a5c70f2
 
 s.ios.deployment_target = '8.0'
 s.tvos.deployment_target = '9.0'
