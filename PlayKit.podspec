--- conflicted
+++ resolved
@@ -1,10 +1,6 @@
 Pod::Spec.new do |s|
 s.name             = 'PlayKit'
-<<<<<<< HEAD
-s.version          = '0.1.23'
-=======
 s.version          = '0.1.24'
->>>>>>> 7ec0abe9
 s.summary          = 'PlayKit: Kaltura Mobile Player SDK - iOS'
 
 
