Pod::Spec.new do |s|

s.name             = 'PlayKit'
s.version          = '3.3.x-dev'
s.summary          = 'PlayKit: Kaltura Mobile Player SDK - iOS'
s.homepage         = 'https://github.com/kaltura/playkit-ios'
s.license          = { :type => 'AGPLv3', :text => 'AGPLv3' }
s.author           = { 'Kaltura' => 'community@kaltura.com' }
s.source           = { :git => 'https://github.com/kaltura/playkit-ios.git', :tag => 'v' + s.version.to_s }

s.ios.deployment_target = '8.0'
s.tvos.deployment_target = '9.0'

s.subspec 'Core' do |sp|
    sp.source_files = 'Classes/**/*'
    sp.dependency 'SwiftyJSON', '3.1.4'
    sp.dependency 'Log', '1.0'
    sp.dependency 'SwiftyXMLParser', '3.0.3'
<<<<<<< HEAD
end

s.subspec 'WidevineClassic' do |ssp|
  ssp.ios.deployment_target = '9.0'
=======
    sp.dependency 'KalturaNetKit', '~> 0.0'
    sp.dependency 'PlayKitUtils', '0.1.4'
end

s.subspec 'GoogleCastAddon' do |ssp|
    ssp.ios.deployment_target = '8.0'
    ssp.source_files = 'Addons/GoogleCast'
    ssp.xcconfig = { 
        'CLANG_ALLOW_NON_MODULAR_INCLUDES_IN_FRAMEWORK_MODULES' => 'YES',
        'OTHER_LDFLAGS' => '$(inherited) -framework "GoogleCast"',
        'FRAMEWORK_SEARCH_PATHS' => '$(inherited) "${PODS_ROOT}"/**',
        'LIBRARY_SEARCH_PATHS' => '$(inherited) "${PODS_ROOT}"/**' 
    }
    ssp.dependency 'google-cast-sdk', '3.5'
    ssp.dependency 'PlayKit/Core'
end

s.subspec 'YouboraPlugin' do |ssp|
    ssp.source_files = 'Plugins/Youbora'
    ssp.dependency 'Youbora-AVPlayer/dynamic', '5.4.18'
    ssp.dependency 'PlayKit/Core'
    ssp.dependency 'PlayKit/AnalyticsCommon'
end

s.subspec 'WidevineClassic' do |ssp|
  ssp.ios.deployment_target = '8.0'  
>>>>>>> 7b4405d1
  ssp.source_files = 'Widevine'
  ssp.dependency 'PlayKit/Core'
  #ssp.dependency 'PlayKitWV'
  #ssp.pod_target_xcconfig = { 'ENABLE_BITCODE' => 'NO', 'GCC_PREPROCESSOR_DEFINITIONS'=>'WIDEVINE_ENABLED=1',
   #                           'OTHER_SWIFT_FLAGS' => '$(inherited) -DWIDEVINE_ENABLED' }
end

s.subspec 'KalturaStatsPlugin' do |ssp|
    ssp.source_files = 'Plugins/KalturaStats'
    ssp.xcconfig = { 
        'CLANG_ALLOW_NON_MODULAR_INCLUDES_IN_FRAMEWORK_MODULES' => 'YES',
        'OTHER_LDFLAGS' => '$(inherited)',
        'FRAMEWORK_SEARCH_PATHS' => '$(inherited) "${PODS_ROOT}"/**',
        'LIBRARY_SEARCH_PATHS' => '$(inherited) "${PODS_ROOT}"/**' 
    }
    ssp.dependency 'PlayKit/Core'
    ssp.dependency 'PlayKit/AnalyticsCommon'
    ssp.dependency 'PlayKitUtils'
    ssp.dependency 'KalturaNetKit'
end

s.subspec 'KalturaLiveStatsPlugin' do |ssp|
    ssp.source_files = 'Plugins/KalturaLiveStats'
    ssp.xcconfig = { 
        'CLANG_ALLOW_NON_MODULAR_INCLUDES_IN_FRAMEWORK_MODULES' => 'YES',
        'OTHER_LDFLAGS' => '$(inherited)',
        'FRAMEWORK_SEARCH_PATHS' => '$(inherited) "${PODS_ROOT}"/**',
        'LIBRARY_SEARCH_PATHS' => '$(inherited) "${PODS_ROOT}"/**' 
    }
    ssp.dependency 'PlayKit/Core'
    ssp.dependency 'PlayKit/AnalyticsCommon'
    ssp.dependency 'PlayKitUtils'
    ssp.dependency 'KalturaNetKit'
end

s.subspec 'AnalyticsCommon' do |ssp|
    ssp.source_files = 'Plugins/AnalyticsCommon'
    ssp.xcconfig = { 
        'CLANG_ALLOW_NON_MODULAR_INCLUDES_IN_FRAMEWORK_MODULES' => 'YES',
        'OTHER_LDFLAGS' => '$(inherited)',
        'FRAMEWORK_SEARCH_PATHS' => '$(inherited) "${PODS_ROOT}"/**',
        'LIBRARY_SEARCH_PATHS' => '$(inherited) "${PODS_ROOT}"/**'
    }
    ssp.dependency 'PlayKit/Core'
end

s.default_subspec = 'Core'

end<|MERGE_RESOLUTION|>--- conflicted
+++ resolved
@@ -16,39 +16,10 @@
     sp.dependency 'SwiftyJSON', '3.1.4'
     sp.dependency 'Log', '1.0'
     sp.dependency 'SwiftyXMLParser', '3.0.3'
-<<<<<<< HEAD
 end
 
 s.subspec 'WidevineClassic' do |ssp|
   ssp.ios.deployment_target = '9.0'
-=======
-    sp.dependency 'KalturaNetKit', '~> 0.0'
-    sp.dependency 'PlayKitUtils', '0.1.4'
-end
-
-s.subspec 'GoogleCastAddon' do |ssp|
-    ssp.ios.deployment_target = '8.0'
-    ssp.source_files = 'Addons/GoogleCast'
-    ssp.xcconfig = { 
-        'CLANG_ALLOW_NON_MODULAR_INCLUDES_IN_FRAMEWORK_MODULES' => 'YES',
-        'OTHER_LDFLAGS' => '$(inherited) -framework "GoogleCast"',
-        'FRAMEWORK_SEARCH_PATHS' => '$(inherited) "${PODS_ROOT}"/**',
-        'LIBRARY_SEARCH_PATHS' => '$(inherited) "${PODS_ROOT}"/**' 
-    }
-    ssp.dependency 'google-cast-sdk', '3.5'
-    ssp.dependency 'PlayKit/Core'
-end
-
-s.subspec 'YouboraPlugin' do |ssp|
-    ssp.source_files = 'Plugins/Youbora'
-    ssp.dependency 'Youbora-AVPlayer/dynamic', '5.4.18'
-    ssp.dependency 'PlayKit/Core'
-    ssp.dependency 'PlayKit/AnalyticsCommon'
-end
-
-s.subspec 'WidevineClassic' do |ssp|
-  ssp.ios.deployment_target = '8.0'  
->>>>>>> 7b4405d1
   ssp.source_files = 'Widevine'
   ssp.dependency 'PlayKit/Core'
   #ssp.dependency 'PlayKitWV'
