Pod::Spec.new do |s|
<<<<<<< HEAD
  s.name             = 'PlayKit'
  s.version          = '0.1.0'
  s.summary          = 'A short description of PlayKit.'

# This description is used to generate tags and improve search results.
#   * Think: What does it do? Why did you write it? What is the focus?
#   * Try to keep it short, snappy and to the point.
#   * Write the description between the DESC delimiters below.
#   * Finally, don't worry about the indent, CocoaPods strips it!

  s.description      = <<-DESC
TODO: Add long description of the pod here.
                       DESC

  s.homepage         = 'https://github.com/kaltura/playkit-ios'
  s.license          = { :type => 'AGPLv3', :file => 'LICENSE' }
  s.author           = { 'Rivka Schwartz' => 'Rivka.Peleg@kaltura.com' }
  s.source           = { :git => 'https://github.com/kaltura/playkit-ios.git', :tag => s.version.to_s }

  s.ios.deployment_target = '8.0'

  # s.source_files = 'Classes/**/*'
  # s.source_files += 'PlayKit/Plugins/**/*'
  # s.source_files += 'PlayKit/Addons/**/*'
  
  # s.resource_bundles = {
  #   'PlayKit' => ['PlayKit/Assets/*.png']
  # }

  # s.public_header_files = 'Pod/Classes/**/*.h'
  # s.frameworks = 'UIKit', 'MapKit'
  # s.dependency 'AFNetworking', '~> 2.3'
=======
s.name             = 'PlayKit'
s.version          = '0.1.0'
s.summary          = 'A short description of PlayKit.'

>>>>>>> 28e4b5fc

s.homepage         = 'https://github.com/kaltura/playkit-ios'
s.license          = { :type => 'MIT', :file => 'LICENSE' }
s.author           = { 'Rivka Schwartz' => 'Rivka.Peleg@kaltura.com', 'Vadim Kononov' => 'vadim.kononov@kaltura.com', 'Eliza Sapir' => 'eliza.sapir@kaltura.com', 'Noam Tamim' => 'noam.tamim@kaltura.com' }
s.source           = { :git => 'https://github.com/kaltura/playkit-ios.git', :tag => s.version.to_s }

s.ios.deployment_target = '8.0'

s.dependency 'SwiftyJSON'


s.subspec 'Core' do |sp|
    sp.source_files = 'Classes/**/*'
    sp.dependency 'SwiftyJSON'
end

s.subspec 'SamplePlugin' do |ssp|
    ssp.source_files = 'Plugins/Sample'
end

s.subspec 'IMAPlugin' do |ssp|
    ssp.source_files = 'Plugins/IMA'
    ssp.xcconfig = { 'CLANG_ALLOW_NON_MODULAR_INCLUDES_IN_FRAMEWORK_MODULES' => 'YES',
                  'OTHER_LDFLAGS' => '$(inherited) -framework "GoogleInteractiveMediaAds"',
                  'FRAMEWORK_SEARCH_PATHS' => '$(inherited) "${PODS_ROOT}"/**',
                  'LIBRARY_SEARCH_PATHS' => '$(inherited) "${PODS_ROOT}"/**' }
    ssp.dependency 'GoogleAds-IMA-iOS-SDK', '~> 3.3'
end

s.subspec 'AnalyticsPlugin' do |ssp|
    ssp.source_files = 'Plugins/Analytics'
    ssp.xcconfig = { 'CLANG_ALLOW_NON_MODULAR_INCLUDES_IN_FRAMEWORK_MODULES' => 'YES',
    'OTHER_LDFLAGS' => '$(inherited) -framework "YouboraLib" -framework "YouboraPluginAVPlayer"',
    'FRAMEWORK_SEARCH_PATHS' => '$(inherited) "${PODS_ROOT}"/**',
    'LIBRARY_SEARCH_PATHS' => '$(inherited) "${PODS_ROOT}"/**' }
    ssp.dependency 'Youbora-AVPlayer'
end

s.default_subspec = 'Core'

end<|MERGE_RESOLUTION|>--- conflicted
+++ resolved
@@ -1,43 +1,8 @@
 Pod::Spec.new do |s|
-<<<<<<< HEAD
-  s.name             = 'PlayKit'
-  s.version          = '0.1.0'
-  s.summary          = 'A short description of PlayKit.'
-
-# This description is used to generate tags and improve search results.
-#   * Think: What does it do? Why did you write it? What is the focus?
-#   * Try to keep it short, snappy and to the point.
-#   * Write the description between the DESC delimiters below.
-#   * Finally, don't worry about the indent, CocoaPods strips it!
-
-  s.description      = <<-DESC
-TODO: Add long description of the pod here.
-                       DESC
-
-  s.homepage         = 'https://github.com/kaltura/playkit-ios'
-  s.license          = { :type => 'AGPLv3', :file => 'LICENSE' }
-  s.author           = { 'Rivka Schwartz' => 'Rivka.Peleg@kaltura.com' }
-  s.source           = { :git => 'https://github.com/kaltura/playkit-ios.git', :tag => s.version.to_s }
-
-  s.ios.deployment_target = '8.0'
-
-  # s.source_files = 'Classes/**/*'
-  # s.source_files += 'PlayKit/Plugins/**/*'
-  # s.source_files += 'PlayKit/Addons/**/*'
-  
-  # s.resource_bundles = {
-  #   'PlayKit' => ['PlayKit/Assets/*.png']
-  # }
-
-  # s.public_header_files = 'Pod/Classes/**/*.h'
-  # s.frameworks = 'UIKit', 'MapKit'
-  # s.dependency 'AFNetworking', '~> 2.3'
-=======
 s.name             = 'PlayKit'
 s.version          = '0.1.0'
 s.summary          = 'A short description of PlayKit.'
 
->>>>>>> 28e4b5fc
 
 s.homepage         = 'https://github.com/kaltura/playkit-ios'
 s.license          = { :type => 'MIT', :file => 'LICENSE' }
@@ -45,9 +10,6 @@
 s.source           = { :git => 'https://github.com/kaltura/playkit-ios.git', :tag => s.version.to_s }
 
 s.ios.deployment_target = '8.0'
-
-s.dependency 'SwiftyJSON'
-
 
 s.subspec 'Core' do |sp|
     sp.source_files = 'Classes/**/*'
