Pod::Spec.new do |s|

s.name             = 'PlayKit'
<<<<<<< HEAD
s.version          = '3.3.3'
=======
s.version          = '3.3.x-dev'
>>>>>>> 683b227b
s.summary          = 'PlayKit: Kaltura Mobile Player SDK - iOS'
s.homepage         = 'https://github.com/kaltura/playkit-ios'
s.license          = { :type => 'AGPLv3', :text => 'AGPLv3' }
s.author           = { 'Kaltura' => 'community@kaltura.com' }
s.source           = { :git => 'https://github.com/kaltura/playkit-ios.git', :tag => 'v' + s.version.to_s }

s.ios.deployment_target = '9.0'
s.tvos.deployment_target = '9.0'

s.subspec 'Core' do |sp|
    sp.source_files = 'Classes/**/*'
    sp.dependency 'SwiftyJSON', '3.1.4'
    sp.dependency 'Log', '1.0'
    sp.dependency 'SwiftyXMLParser', '3.0.3'
    sp.dependency 'KalturaNetKit', '~> 0.0'
    sp.dependency 'PlayKitUtils', '0.1.3'
end

s.subspec 'GoogleCastAddon' do |ssp|
    ssp.ios.deployment_target = '9.0'
    ssp.source_files = 'Addons/GoogleCast'
    ssp.xcconfig = { 
        'CLANG_ALLOW_NON_MODULAR_INCLUDES_IN_FRAMEWORK_MODULES' => 'YES',
        'OTHER_LDFLAGS' => '$(inherited) -framework "GoogleCast"',
        'FRAMEWORK_SEARCH_PATHS' => '$(inherited) "${PODS_ROOT}"/**',
        'LIBRARY_SEARCH_PATHS' => '$(inherited) "${PODS_ROOT}"/**' 
    }
    ssp.dependency 'google-cast-sdk', '3.5'
    ssp.dependency 'PlayKit/Core'
end

s.subspec 'YouboraPlugin' do |ssp|
    ssp.source_files = 'Plugins/Youbora'
    ssp.dependency 'Youbora-AVPlayer/dynamic', '5.4.18'
    ssp.dependency 'PlayKit/Core'
    ssp.dependency 'PlayKit/AnalyticsCommon'
end

s.subspec 'WidevineClassic' do |ssp|
  ssp.ios.deployment_target = '9.0'  
  ssp.source_files = 'Widevine'
  ssp.dependency 'PlayKit/Core'
  #ssp.dependency 'PlayKitWV'
  #ssp.pod_target_xcconfig = { 'ENABLE_BITCODE' => 'NO', 'GCC_PREPROCESSOR_DEFINITIONS'=>'WIDEVINE_ENABLED=1',
   #                           'OTHER_SWIFT_FLAGS' => '$(inherited) -DWIDEVINE_ENABLED' }
end

s.subspec 'PhoenixPlugin' do |ssp|
    ssp.source_files = 'Plugins/Phoenix'
    ssp.xcconfig = { 
        'CLANG_ALLOW_NON_MODULAR_INCLUDES_IN_FRAMEWORK_MODULES' => 'YES',
        'OTHER_LDFLAGS' => '$(inherited)',
        'FRAMEWORK_SEARCH_PATHS' => '$(inherited) "${PODS_ROOT}"/**',
        'LIBRARY_SEARCH_PATHS' => '$(inherited) "${PODS_ROOT}"/**'
    }
    ssp.dependency 'PlayKit/Core'
    ssp.dependency 'PlayKit/AnalyticsCommon'
end

s.subspec 'KalturaStatsPlugin' do |ssp|
    ssp.source_files = 'Plugins/KalturaStats'
    ssp.xcconfig = { 
        'CLANG_ALLOW_NON_MODULAR_INCLUDES_IN_FRAMEWORK_MODULES' => 'YES',
        'OTHER_LDFLAGS' => '$(inherited)',
        'FRAMEWORK_SEARCH_PATHS' => '$(inherited) "${PODS_ROOT}"/**',
        'LIBRARY_SEARCH_PATHS' => '$(inherited) "${PODS_ROOT}"/**' 
    }
    ssp.dependency 'PlayKit/Core'
    ssp.dependency 'PlayKit/AnalyticsCommon'
end

s.subspec 'KalturaLiveStatsPlugin' do |ssp|
    ssp.source_files = 'Plugins/KalturaLiveStats'
    ssp.xcconfig = { 
        'CLANG_ALLOW_NON_MODULAR_INCLUDES_IN_FRAMEWORK_MODULES' => 'YES',
        'OTHER_LDFLAGS' => '$(inherited)',
        'FRAMEWORK_SEARCH_PATHS' => '$(inherited) "${PODS_ROOT}"/**',
        'LIBRARY_SEARCH_PATHS' => '$(inherited) "${PODS_ROOT}"/**' 
    }
    ssp.dependency 'PlayKit/Core'
    ssp.dependency 'PlayKit/AnalyticsCommon'
end

s.subspec 'AnalyticsCommon' do |ssp|
    ssp.source_files = 'Plugins/AnalyticsCommon'
    ssp.xcconfig = { 
        'CLANG_ALLOW_NON_MODULAR_INCLUDES_IN_FRAMEWORK_MODULES' => 'YES',
        'OTHER_LDFLAGS' => '$(inherited)',
        'FRAMEWORK_SEARCH_PATHS' => '$(inherited) "${PODS_ROOT}"/**',
        'LIBRARY_SEARCH_PATHS' => '$(inherited) "${PODS_ROOT}"/**'
    }
    ssp.dependency 'PlayKit/Core'
end

s.default_subspec = 'Core'

end<|MERGE_RESOLUTION|>--- conflicted
+++ resolved
@@ -1,11 +1,7 @@
 Pod::Spec.new do |s|
 
 s.name             = 'PlayKit'
-<<<<<<< HEAD
 s.version          = '3.3.3'
-=======
-s.version          = '3.3.x-dev'
->>>>>>> 683b227b
 s.summary          = 'PlayKit: Kaltura Mobile Player SDK - iOS'
 s.homepage         = 'https://github.com/kaltura/playkit-ios'
 s.license          = { :type => 'AGPLv3', :text => 'AGPLv3' }
