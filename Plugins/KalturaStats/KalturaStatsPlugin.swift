//
//  KalturaStatsPlugin.swift
//  Pods
//
//  Created by Oded Klein on 01/12/2016.
//
//

public class KalturaStatsPlugin: BaseAnalyticsPlugin {

    enum KStatsEventType : Int {
        case WIDGET_LOADED = 1
        case MEDIA_LOADED = 2
        case PLAY = 3
        case PLAY_REACHED_25 = 4
        case PLAY_REACHED_50 = 5
        case PLAY_REACHED_75 = 6
        case PLAY_REACHED_100 = 7
        case OPEN_EDIT = 8
        case OPEN_VIRAL = 9
        case OPEN_DOWNLOAD = 10
        case OPEN_REPORT = 11
        case BUFFER_START = 12
        case BUFFER_END = 13
        case OPEN_FULL_SCREEN = 14
        case CLOSE_FULL_SCREEN = 15
        case REPLAY = 16
        case SEEK = 17
        case OPEN_UPLOAD = 18
        case SAVE_PUBLISH = 19
        case CLOSE_EDITOR = 20
        case PRE_BUMPER_PLAYED = 21
        case POST_BUMPER_PLAYED = 22
        case BUMPER_CLICKED = 23
        case PREROLL_STARTED = 24
        case MIDROLL_STARTED = 25
        case POSTROLL_STARTED = 26
        case OVERLAY_STARTED = 27
        case PREROLL_CLICKED = 28
        case MIDROLL_CLICKED = 29
        case POSTROLL_CLICKED = 30
        case OVERLAY_CLICKED = 31
        case PREROLL_25 = 32
        case PREROLL_50 = 33
        case PREROLL_75 = 34
        case MIDROLL_25 = 35
        case MIDROLL_50 = 36
        case MIDROLL_75 = 37
        case POSTROLL_25 = 38
        case POSTROLL_50 = 39
        case POSTROLL_75 = 40
        case ERROR = 99
    }
    
    public override class var pluginName: String {
        return "KalturaStatsPlugin"
    }
    
    private var isWidgetLoaded = false
    private var isMediaLoaded = false
    private var isBuffering = false

    private var seekPercent: Float = 0.0
    
    private var playReached25 = false
    private var playReached50 = false
    private var playReached75 = false
    private var playReached100 = false
    private var intervalOn = false
    private var hasSeeked = false
    
    private var timer: Timer?
    private var interval = 30
    
    /************************************************************/
    // MARK: - AnalyticsPluginProtocol
    /************************************************************/
    
    override var playerEventsToRegister: [PlayerEvent.Type] {
        return [
            PlayerEvent.ended,
            PlayerEvent.error,
            PlayerEvent.pause,
            PlayerEvent.canPlay,
            PlayerEvent.playing,
            PlayerEvent.seeking,
            PlayerEvent.seeked,
            PlayerEvent.stateChanged
        ]
    }
    
    override func registerEvents() {
        PKLog.debug("register player events")
        
        self.playerEventsToRegister.forEach { event in
            PKLog.debug("Register event: \(event.self)")
            
            switch event {
            case let e where e.self == PlayerEvent.canPlay:
                self.messageBus?.addObserver(self, events: [e.self], block: { [weak self] (event) in
                    guard let strongSelf = self else { return }
                    PKLog.debug("canPlay event: \(event)")
                    strongSelf.sendMediaLoaded()
                })
            case let e where e.self == PlayerEvent.ended || e.self == PlayerEvent.pause || e.self == PlayerEvent.seeking:
                self.messageBus?.addObserver(self, events: [e.self], block: { [weak self] (event) in
                    PKLog.debug("\(e.self) event: \(event)")
                })
            case let e where e.self == PlayerEvent.seeked:
                self.messageBus?.addObserver(self, events: [e.self], block: { [weak self] (event) in
                    guard let strongSelf = self, let player = self?.player else { return }
                    PKLog.debug("seeked event: \(event)")
<<<<<<< HEAD
                    self.hasSeeked = true
                    self.seekPercent = Float(self.player.currentTime) / Float(self.player.duration)
                    self.sendAnalyticsEvent(action: .SEEK)
=======
                    strongSelf.hasSeeked = true
                    strongSelf.seekPercent = Float(player.currentTime) / Float(player.duration)
                    strongSelf.sendAnalyticsEvent(action: .SEEK)
>>>>>>> db5672f5
                })
            case let e where e.self == PlayerEvent.playing:
                self.messageBus?.addObserver(self, events: [e.self], block: { [weak self] (event) in
                    guard let strongSelf = self else { return }
                    PKLog.debug("play event: \(event)")
                    if strongSelf.isFirstPlay {
                        strongSelf.sendAnalyticsEvent(action: .PLAY)
                        strongSelf.isFirstPlay = false
                    }
                })
            case let e where e.self == PlayerEvent.error:
                self.messageBus?.addObserver(self, events: [e.self], block: { [weak self] (event) in
                    guard let strongSelf = self else { return }
                    PKLog.debug("error event: \(event)")
                    strongSelf.sendAnalyticsEvent(action: .ERROR)
                })
            case let e where e.self == PlayerEvent.stateChanged:
                self.messageBus?.addObserver(self, events: [e.self]) { [weak self] event in
                    guard let strongSelf = self else { return }
                    PKLog.debug("state changed event: \(event)")
                    if let stateChanged = event as? PlayerEvent.StateChanged {
                        switch stateChanged.newState {
                        case .idle:
                            strongSelf.sendWidgetLoaded()
                        case .loading:
                            strongSelf.sendWidgetLoaded()
                            if strongSelf.isBuffering {
                                strongSelf.isBuffering = false
                                strongSelf.sendAnalyticsEvent(action: .BUFFER_END)
                            }
                        case .ready:
                            if strongSelf.isBuffering {
                                strongSelf.isBuffering = false
                                strongSelf.sendAnalyticsEvent(action: .BUFFER_END)
                            }
                            if !strongSelf.intervalOn {
                                strongSelf.intervalOn = true
                                strongSelf.createTimer()
                            }
                            strongSelf.sendMediaLoaded()
                        case .buffering:
                            strongSelf.sendWidgetLoaded()
                            strongSelf.isBuffering = true
                            strongSelf.sendAnalyticsEvent(action: .BUFFER_START)
                        case .error: break
                        case .unknown: break
                        }
                    }
                }
            default: assertionFailure("all events must be handled")
            }
        }
    }
    
    /************************************************************/
    // MARK: - PKPlugin
    /************************************************************/
    
    public override func destroy() {
        super.destroy()
        if let t = self.timer {
            t.invalidate()
        }
    }
    
    /************************************************************/
    // MARK: - Private Implementation
    /************************************************************/
    
    private func sendWidgetLoaded() {
        if !self.isWidgetLoaded {
            sendAnalyticsEvent(action: .WIDGET_LOADED)
            self.isWidgetLoaded = true
        }
    }
    
    private func sendMediaLoaded(){
        if !self.isMediaLoaded {
            sendAnalyticsEvent(action: .MEDIA_LOADED)
            self.isMediaLoaded = true
        }
    }
    
    
    private func resetPlayerFlags() {
        isFirstPlay = true
        hasSeeked = false
        isBuffering = false
        isMediaLoaded = false
        isWidgetLoaded = false
        playReached25 = false
        playReached50 = false
        playReached75 = false
        playReached100 = false
    }
    
    private func createTimer() {
        
        if let intr = self.config?.params["timerInterval"] as? Int {
            self.interval = intr
        }

        if let t = self.timer {
            t.invalidate()
        }
        
        self.timer = Timer.scheduledTimer(timeInterval: TimeInterval(self.interval), target: self, selector: #selector(KalturaStatsPlugin.timerHit), userInfo: nil, repeats: true)
        
    }
    
    @objc private func timerHit() {
        guard let player = self.player else { return }
        let progress = Float(player.currentTime) / Float(player.duration)
        PKLog.debug("Progress is \(progress)")
        
        if progress >= 0.25 && !playReached25 && seekPercent <= 0.25 {
            playReached25 = true
            sendAnalyticsEvent(action: .PLAY_REACHED_25);
        } else if progress >= 0.5 && !playReached50 && seekPercent < 0.5 {
            playReached50 = true
            sendAnalyticsEvent(action: .PLAY_REACHED_50);
        } else if progress >= 0.75 && !playReached75 && seekPercent <= 0.75 {
            playReached75 = true
            sendAnalyticsEvent(action: .PLAY_REACHED_75);
        } else if progress >= 0.98 && !playReached100 && seekPercent < 1 {
            playReached100 = true
            sendAnalyticsEvent(action: .PLAY_REACHED_100)
        }
    }
    
    private func startTimer() {
        if let t = self.timer {
            if t.isValid {
                t.fire()
            } else {
                self.timer = Timer.scheduledTimer(timeInterval: TimeInterval(self.interval), target: self, selector: #selector(KalturaStatsPlugin.timerHit), userInfo: nil, repeats: true)
                self.timer!.fire()
            }
        }
    }
    
    private func pauseTimer() {
        if let t = self.timer {
            t.invalidate()
        }
    }
    
    private func sendAnalyticsEvent(action: KStatsEventType) {
        guard let player = self.player else { return }
        PKLog.debug("Action: \(action)")
        
        var sessionId = ""
        var baseUrl = "https://stats.kaltura.com/api_v3/index.php"
        var confId = 0
        var parterId = ""
        
        if let sId = self.config?.params["sessionId"] as? String {
            sessionId = sId
        }
        
        if let cId = self.config?.params["uiconfId"] as? Int {
            confId = cId
        }
        
        if let url = self.config?.params["baseUrl"] as? String {
            baseUrl = url
        }
        
        if let pId = self.config?.params["partnerId"] as? Int {
            parterId = String(pId)
        }
        
        guard let mediaEntry = player.mediaEntry else {
            PKLog.error("send analytics failed due to nil mediaEntry")
            return
        }
        
        let builder: KalturaRequestBuilder = OVPStatsService.get(baseURL: baseUrl,
                                                                 partnerId: parterId,
                                                                 eventType: action.rawValue,
                                                                 clientVer: PlayKitManager.clientTag,
                                                                 duration: Float(player.duration),
                                                                 sessionId: sessionId,
                                                                 position: player.currentTime.toInt32(),
                                                                 uiConfId: confId,
                                                                 entryId: mediaEntry.id,
                                                                 widgetId: "_\(parterId)",
                                                                 isSeek: hasSeeked)!
        
        builder.set { (response: Response) in
            
            PKLog.debug("Response: \(response)")
            
        }
        
        USRExecutor.shared.send(request: builder.build())
    }

}<|MERGE_RESOLUTION|>--- conflicted
+++ resolved
@@ -110,15 +110,9 @@
                 self.messageBus?.addObserver(self, events: [e.self], block: { [weak self] (event) in
                     guard let strongSelf = self, let player = self?.player else { return }
                     PKLog.debug("seeked event: \(event)")
-<<<<<<< HEAD
-                    self.hasSeeked = true
-                    self.seekPercent = Float(self.player.currentTime) / Float(self.player.duration)
-                    self.sendAnalyticsEvent(action: .SEEK)
-=======
                     strongSelf.hasSeeked = true
                     strongSelf.seekPercent = Float(player.currentTime) / Float(player.duration)
                     strongSelf.sendAnalyticsEvent(action: .SEEK)
->>>>>>> db5672f5
                 })
             case let e where e.self == PlayerEvent.playing:
                 self.messageBus?.addObserver(self, events: [e.self], block: { [weak self] (event) in
