--- conflicted
+++ resolved
@@ -125,11 +125,7 @@
 public class FairPlayDRMParams: DRMParams {
     @objc var fpsCertificate: Data?
     
-<<<<<<< HEAD
-    public init(licenseUri: String, scheme: Scheme, base64EncodedCertificate: String) {
-=======
     @objc init(licenseUri: String, scheme: Scheme, base64EncodedCertificate: String) {
->>>>>>> 9b240168
         fpsCertificate = Data(base64Encoded: base64EncodedCertificate)
         super.init(licenseUri: licenseUri, scheme: scheme)
     }
