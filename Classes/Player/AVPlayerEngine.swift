--- conflicted
+++ resolved
@@ -309,33 +309,7 @@
             } else {
                 event = PlayerEvents.pause()
             }
-<<<<<<< HEAD
-        } else if keyPath == #keyPath(currentItem.status) {
-            if currentItem?.status == .readyToPlay {
-                self.setupNonObservablePropertiesUpdateTimer()
-                self.handleTracks()
-                let newState = PlayerState.ready
-                self.postEvent(event: PlayerEvents.loadedMetadata())
-                self.postStateChange(newState: newState, oldState: self.currentState)
-                self.currentState = newState
-                
-                event = PlayerEvents.canPlay()
-            } else if currentItem?.status == .failed {
-                let newState = PlayerState.error
-                self.postStateChange(newState: newState, oldState: self.currentState)
-                self.currentState = newState
-                
-                event = PlayerEvents.error()
-            }
-        } else if keyPath == #keyPath(currentItem) {
-            let newState = PlayerState.idle
-            self.postStateChange(newState: newState, oldState: self.currentState)
-            self.currentState = newState
-        }
-        
-        if let currentEvent: PKEvent = event {
-           self.postEvent(event: currentEvent)
-=======
+
         case #keyPath(currentItem.status):
             event = self.handleStatusChange()
         case #keyPath(currentItem):
@@ -361,7 +335,6 @@
             let newState = PlayerState.idle
             self.postStateChange(newState: newState, oldState: self.currentState)
             self.currentState = newState
->>>>>>> 4a726c83
         }
     }
     
