//
//  AVPlayerEngine.swift
//  Pods
//
//  Created by Eliza Sapir on 07/11/2016.
//
//

import Foundation
import AVFoundation
import AVKit
import CoreMedia

class AVPlayerEngine : AVPlayer {
    
    // MARK: Player Properties
    
    // Attempt load and test these asset keys before playing.
    let assetKeysRequiredToPlay = [
<<<<<<< HEAD
        "playable", 
        "hasProtectedContent"
=======
        "playable",
        "tracks"
>>>>>>> 5dc85833
    ]
    
    private var avPlayerLayer: AVPlayerLayer!
    
    private var _view: PlayerView!
    private var currentState: PlayerState = PlayerState.idle
    private var isObserved: Bool = false
    private var tracksManager = TracksManager()
    
//  AVPlayerItem.currentTime() and the AVPlayerItem.timebase's rate are not KVO observable. We check their values regularly using this timer.
    private let nonObservablePropertiesUpdateTimer = DispatchSource.makeTimerSource(flags: [], queue: DispatchQueue.main)
    
    public var onEventBlock: ((PKEvent)->Void)?
    
    public var view: UIView! {
        get {
            PKLog.trace("get player view: \(_view)")
            return _view
        }
    }
    
    public var asset: AVAsset? {
        didSet {
            guard let newAsset = asset else { return }
            
            self.asynchronouslyLoadURLAsset(newAsset)
        }
    }
    
    public var currentPosition: Double {
        get {
            PKLog.trace("get currentPosition: \(self.currentTime())")
            return CMTimeGetSeconds(self.currentTime())
        }
        set {
            PKLog.trace("set currentPosition: \(currentPosition)")
            let newTime = CMTimeMakeWithSeconds(newValue, 1)
            super.seek(to: newTime, toleranceBefore: kCMTimeZero, toleranceAfter: kCMTimeZero) { (isSeeked: Bool) in
                if isSeeked {
                    self.postEvent(event: PlayerEvents.seeked())
                    PKLog.trace("seeked")
                } else {
                    PKLog.error("seek faild")
                }
            }
            
            self.postEvent(event: PlayerEvents.seeking())
        }
    }
    
    public var duration: Double {
        guard let currentItem = self.currentItem else { return 0.0 }
        PKLog.trace("get duration: \(self.currentItem?.duration)")
        return CMTimeGetSeconds(self.currentItem!.duration)
    }
    
    public var isPlaying: Bool {
        guard let currentItem = self.currentItem else {
            PKLog.error("current item is empty")
            return false
        }
        
        if self.rate > 0 {
            if let timebase = currentItem.timebase {
                if let timebaseRate: Float64 = CMTimebaseGetRate(timebase){
                    if timebaseRate > 0 {
                        return true
                    }
                }
            }
        }
        
        return false
    }
    
    // MARK: Player Methods
    
    public override init() {
        PKLog.trace("init AVPlayer")
        super.init()
        
        avPlayerLayer = AVPlayerLayer(player: self)
        _view = PlayerView(playerLayer: avPlayerLayer)
        self.onEventBlock = nil
    }
    
    deinit {
        self.destroy()
    }
    
    private func setupNonObservablePropertiesUpdateTimer() {
        PKLog.trace("setupNonObservablePropertiesUpdateTimer")
        
        nonObservablePropertiesUpdateTimer.setEventHandler { [weak self] in
            self?.updateNonObservableProperties()
        }
        nonObservablePropertiesUpdateTimer.scheduleRepeating(deadline: DispatchTime.now(), interval: DispatchTimeInterval.milliseconds(50))
    }
    
    /**
     Convenience method for setting shouldPlayWhenReady to true.
     */
    public func load() {
        PKLog.trace("load player")
    }
    
    public override func pause() {

        if self.rate > 0 {
            // Playing, so pause.
            PKLog.trace("pause player")
            super.pause()
        }
    }
    
    public override func play() {

        if self.rate == 0 {
            PKLog.trace("play player")
            
            self.postEvent(event: PlayerEvents.play())
            super.play()
        }
    }
    
    func destroy() {
        PKLog.trace("destory player")
        self.nonObservablePropertiesUpdateTimer.suspend()
        self.removeObservers()
        avPlayerLayer = nil
        _view = nil
        onEventBlock = nil
    }
    
    @available(iOS 9.0, *)
    func createPiPController(with delegate: AVPictureInPictureControllerDelegate) -> AVPictureInPictureController?{
        let pip = AVPictureInPictureController(playerLayer: avPlayerLayer)
        pip?.delegate = delegate
        return pip
    }
    
    // MARK: - Asset Loading
    
    func asynchronouslyLoadURLAsset(_ newAsset: AVAsset) {
        /*
         Using AVAsset now runs the risk of blocking the current thread (the
         main UI thread) whilst I/O happens to populate the properties. It's
         prudent to defer our work until the properties we need have been loaded.
         */
        newAsset.loadValuesAsynchronously(forKeys: self.assetKeysRequiredToPlay) {
            /*
             The asset invokes its completion handler on an arbitrary queue.
             To avoid multiple threads using our internal state at the same time
             we'll elect to use the main thread at all times, let's dispatch
             our handler to the main queue.
             */
            DispatchQueue.main.async {
                /*
                 `self.asset` has already changed! No point continuing because
                 another `newAsset` will come along in a moment.
                 */
                guard newAsset == self.asset else { return }
                
                /*
                 Test whether the values of each of the keys we need have been
                 successfully loaded.
                 */
                for key in self.assetKeysRequiredToPlay {
                    var error: NSError?
                    
                    if newAsset.statusOfValue(forKey: key, error: &error) == .failed {
                        let stringFormat = NSLocalizedString("error.asset_key_%@_failed.description", comment: "Can't use this AVAsset because one of it's keys failed to load")
                        
                        let message = String.localizedStringWithFormat(stringFormat, key)
                        
                        PKLog.error(message)
                        
                        return
                    }
                }
                
                // We can't play this asset.
                if !newAsset.isPlayable {
                    let message = NSLocalizedString("error.asset_not_playable.description", comment: "Can't use this AVAsset because it isn't playable")
                    
                    PKLog.error(message)
                    
                    return
                }
                
                /*
                 We can play this asset. Create a new `AVPlayerItem` and make
                 it our player's current item.
                 */
                self.replaceCurrentItem(with: AVPlayerItem(asset: newAsset))
                self.removeObservers()
                self.addObservers()
            }
        }
    }
    
    // MARK: - KVO Observation
    
    // An array of key paths for the properties we want to observe.
    private let observedKeyPaths = [
        #keyPath(rate),
        #keyPath(currentItem.status),
        #keyPath(currentItem),
        #keyPath(currentItem.playbackLikelyToKeepUp),
        #keyPath(currentItem.playbackBufferEmpty),
        #keyPath(currentItem.duration)
    ]
    
    private var observerContext = 0
    
    // - Observers
    func addObservers() {
        PKLog.trace("addObservers")
        
        self.isObserved = true
        // Register observers for the properties we want to display.
        for keyPath in observedKeyPaths {
            addObserver(self, forKeyPath: keyPath, options: [.new, .initial], context: &observerContext)
        }
        
        NotificationCenter.default.addObserver(self, selector: #selector(self.playerFailed(notification:)), name: NSNotification.Name.AVPlayerItemFailedToPlayToEndTime, object: self.currentItem)
        NotificationCenter.default.addObserver(self, selector: #selector(self.playerPlayedToEnd(notification:)), name: NSNotification.Name.AVPlayerItemDidPlayToEndTime, object: self.currentItem)
    }
    
    func removeObservers() {
        if !self.isObserved {
            return
        }
        
        PKLog.trace("removeObservers")
        
        // Un-register observers
        for keyPath in observedKeyPaths {
            removeObserver(self, forKeyPath: keyPath, context: &observerContext)
        }
        
        NotificationCenter.default.removeObserver(self)
    }
    
    public func playerFailed(notification: NSNotification) {
        let newState = PlayerState.error
        self.postStateChange(newState: newState, oldState: self.currentState)
        self.currentState = newState
        
        self.postEvent(event: PlayerEvents.error())
    }
    
    public func playerPlayedToEnd(notification: NSNotification) {
        let newState = PlayerState.idle
        self.postStateChange(newState: newState, oldState: self.currentState)
        self.currentState = newState
        
        self.postEvent(event: PlayerEvents.ended())
    }
    
    override func observeValue(forKeyPath keyPath: String?, of object: Any?, change: [NSKeyValueChangeKey : Any]?, context: UnsafeMutableRawPointer?) {
        
        PKLog.debug("observeValue:: onEvent/onState")
        
        guard context == &observerContext else {
            super.observeValue(forKeyPath: keyPath, of: object, change: change, context: context)
            return
        }
        
        guard let keyPath = keyPath else {
            return
        }
        
        PKLog.trace("keyPath:: \(keyPath)")

        var event: PKEvent? = nil
        
        switch keyPath {
        case #keyPath(currentItem.playbackLikelyToKeepUp):
            self.handleLikelyToKeepUp()
        case #keyPath(currentItem.playbackBufferEmpty):
            self.handleBufferEmptyChange()
        case #keyPath(currentItem.duration):
            event = PlayerEvents.durationChange(duration: CMTimeGetSeconds((self.currentItem?.duration)!))
        case #keyPath(rate):
            if rate > 0 {
                nonObservablePropertiesUpdateTimer.resume()
            } else {
                event = PlayerEvents.pause()
            }
        case #keyPath(currentItem.status):
            event = self.handleStatusChange()
        case #keyPath(currentItem):
            self.handleItemChange()
            
        default:
            super.observeValue(forKeyPath: keyPath, of: object, change: change, context: context)
        }

        self.postEvent(event: event)
    }
    
    private func handleLikelyToKeepUp() {
        if let item = self.currentItem {
            let newState = PlayerState.ready
            self.postStateChange(newState: newState, oldState: self.currentState)
            self.currentState = newState
        }
    }
    
    private func handleBufferEmptyChange() {
        if let item = self.currentItem {
            let newState = PlayerState.idle
            self.postStateChange(newState: newState, oldState: self.currentState)
            self.currentState = newState
        }
    }
    
    private func handleStatusChange() -> PKEvent? {
        var event: PKEvent? = nil
        
        if currentItem?.status == .readyToPlay {
            self.setupNonObservablePropertiesUpdateTimer()
            
            let newState = PlayerState.ready
            self.postEvent(event: PlayerEvents.loadedMetadata())
            
            self.tracksManager.handleTracks(item: self.currentItem, block: { (tracks: PKTracks) in
                self.postEvent(event: PlayerEvents.tracksAvailable(tracks: tracks))
            })
                
            self.postStateChange(newState: newState, oldState: self.currentState)
            self.currentState = newState
            
            event = PlayerEvents.canPlay()
        } else if currentItem?.status == .failed {
            let newState = PlayerState.error
            self.postStateChange(newState: newState, oldState: self.currentState)
            self.currentState = newState
            
            event = PlayerEvents.error()
        }
        
        return event
    }
    
    private func handleItemChange() {
        let newState = PlayerState.idle
        self.postStateChange(newState: newState, oldState: self.currentState)
        self.currentState = newState
    }
    
    private func postEvent(event: PKEvent?) {
        if let currentEvent: PKEvent = event {
            PKLog.trace("onEvent:: \(currentEvent)")
            
            if let block = onEventBlock {
                block(currentEvent)
            }
        } else {
            PKLog.error("event is empty:: \(event)")
        }
    }
    
    public func selectTrack(trackId: String) {
        if let id: String = trackId {
           self.tracksManager.selectTrack(item: self.currentItem!, trackId: trackId)
        } else {
            PKLog.warning("trackId is nil")
        }
    }
    
    private func postStateChange(newState: PlayerState, oldState: PlayerState) {
        PKLog.trace("stateChanged:: new:\(newState) old:\(oldState)")
        let stateChangedEvent: PKEvent = PlayerEvents.stateChanged(newState: newState, oldState: oldState)
        
        self.postEvent(event: stateChangedEvent)
    }
    
    // MARK: - Non Observable Properties
    private func updateNonObservableProperties() {
        if let currItem = self.currentItem {
            if let timebase = currItem.timebase {
                if let timebaseRate: Float64 = CMTimebaseGetRate(timebase){
                    if timebaseRate > 0 {
                        nonObservablePropertiesUpdateTimer.suspend()
                        
                        self.postEvent(event: PlayerEvents.playing())
                    }
                    
                    PKLog.trace("timebaseRate:: \(timebaseRate)")
                }
            }
        }
    }
}<|MERGE_RESOLUTION|>--- conflicted
+++ resolved
@@ -17,13 +17,9 @@
     
     // Attempt load and test these asset keys before playing.
     let assetKeysRequiredToPlay = [
-<<<<<<< HEAD
         "playable", 
-        "hasProtectedContent"
-=======
-        "playable",
-        "tracks"
->>>>>>> 5dc85833
+        "tracks",
+        "hasProtectedContent",
     ]
     
     private var avPlayerLayer: AVPlayerLayer!
