// ===================================================================================================
// Copyright (C) 2017 Kaltura Inc.
//
// Licensed under the AGPLv3 license, unless a different license for a 
// particular library is specified in the applicable library path.
//
// You may obtain a copy of the License at
// https://www.gnu.org/licenses/agpl-3.0.html
// ===================================================================================================

import Foundation
import AVFoundation
import AVKit

class PlayerController: NSObject, Player {
    
    var onEventBlock: ((PKEvent) -> Void)?
    
    weak var delegate: PlayerDelegate?
    
    fileprivate var currentPlayer: AVPlayerEngine
    
    /// the asset to prepare and pass to the player engine to start buffering.
    private var assetToPrepare: PKAsset?
    /// the current selected media source
    fileprivate var preferredMediaSource: MediaSource?
    /// the current handler for the selected source
    fileprivate var assetHandler: AssetHandler?
    /// the current media config that was set
    private var mediaConfig: MediaConfig?
    /// a semaphore to make sure prepare calling will wait till assetToPrepare it set.
    private let prepareSemaphore = DispatchSemaphore(value: 0)
    
    private(set) var settings: PKPlayerSettings
    
    public var mediaEntry: MediaEntry? {
        return self.mediaConfig?.mediaEntry
    }
    
    public var duration: Double {
        return self.currentPlayer.duration
    }
    
    public var currentState: PlayerState {
        return self.currentPlayer.currentState
    }
    
    public var isPlaying: Bool {
        return self.currentPlayer.isPlaying
    }
    
    public var currentTime: TimeInterval {
        get { return self.currentPlayer.currentPosition }
        set { self.currentPlayer.currentPosition = newValue }
    }
    
    public var currentAudioTrack: String? {
        return self.currentPlayer.currentAudioTrack
    }
    
    public var currentTextTrack: String? {
        return self.currentPlayer.currentTextTrack
    }
    
    public weak var view: PlayerView? {
        get {
            return self.currentPlayer.view
        }
        set {
            self.currentPlayer.view = newValue
        }
    }
    
    public var sessionId: String {
        return self.sessionUUID.uuidString + ":" + (self.mediaSessionUUID?.uuidString ?? "")
    }
    
    public var rate: Float {
        return self.currentPlayer.rate
    }
    
    public var loadedTimeRanges: [PKTimeRange]? {
        return self.currentPlayer.currentItem?.loadedTimeRanges.map { PKTimeRange(timeRange: $0.timeRangeValue) }
    }
    
    let sessionUUID = UUID()
    var mediaSessionUUID: UUID?
    
    public override init() {
        self.currentPlayer = AVPlayerEngine()
        self.settings = PlayKitManager.shared.playerSettings.createCopy()
        super.init()
        
        self.currentPlayer.onEventBlock = { [weak self] event in
            PKLog.trace("postEvent:: \(event)")
            self?.onEventBlock?(event)
        }
        self.onEventBlock = nil
    }
    
    // Every player that is created should own Reachability instance
    let reachability = PKReachability()
    var shouldRefresh: Bool = false
    
    func setMedia(from mediaConfig: MediaConfig) {
        self.mediaConfig = mediaConfig
        // create new media session uuid
        self.mediaSessionUUID = UUID()
        
        // get the preferred media source and post source selected event
        guard let (preferredMediaSource, handlerType) = AssetBuilder.getPreferredMediaSource(from: mediaConfig.mediaEntry) else { return }
        self.onEventBlock?(PlayerEvent.SourceSelected(mediaSource: preferredMediaSource))
        self.preferredMediaSource = preferredMediaSource
        
        // update the media source request adapter with new media uuid if using request adapter
        var pms = preferredMediaSource
        self.updateRequestAdapter(in: &pms)
        
        // build the asset from the selected source
        self.assetHandler = AssetBuilder.build(from: preferredMediaSource, using: handlerType) { error, asset in
            if let assetToPrepare = asset {
                self.assetToPrepare = PKAsset(avAsset: assetToPrepare, settings: self.settings)
            }
            // send signal when assetToPrepare is set
            self.prepareSemaphore.signal()
        }
    }
    
    func prepare(_ config: MediaConfig) {
        // set background thread to make sure main thread is not stuck while waiting
        DispatchQueue.global().async {
            // wait till assetToPrepare is set
            self.prepareSemaphore.wait()
            
            guard let assetToPrepare = self.assetToPrepare else { return }
            if let startTime = self.mediaConfig?.startTime {
                self.currentPlayer.startPosition = startTime
            }
            self.currentPlayer.asset = assetToPrepare
            if DRMSupport.widevineClassicHandler != nil {
                self.addAssetRefreshObservers()
            }
        }
    }
    
    func play() {
        self.currentPlayer.play()
    }
    
    func pause() {
        self.currentPlayer.pause()
    }
    
    func resume() {
        self.currentPlayer.play()
    }
    
    func stop() {
        self.currentPlayer.stop()
    }
    
    func seek(to time: CMTime) {
        self.currentPlayer.currentPosition = CMTimeGetSeconds(time)
    }
    
    func destroy() {
        self.currentPlayer.destroy()
        self.removeAssetRefreshObservers()
    }
    
    func addObserver(_ observer: AnyObject, event: PKEvent.Type, block: @escaping (PKEvent) -> Void) {
        //Assert.shouldNeverHappen();
    }
    
    func addObserver(_ observer: AnyObject, events: [PKEvent.Type], block: @escaping (PKEvent) -> Void) {
        //Assert.shouldNeverHappen();
    }
    
    func removeObserver(_ observer: AnyObject, event: PKEvent.Type) {
        //Assert.shouldNeverHappen();
    }
    
    func removeObserver(_ observer: AnyObject, events: [PKEvent.Type]) {
        //Assert.shouldNeverHappen();
    }
    
    public func selectTrack(trackId: String) {
        self.currentPlayer.selectTrack(trackId: trackId)
    }
    
    public func updatePluginConfig(pluginName: String, config: Any) {
        //Assert.shouldNeverHappen();
    }
}

/************************************************************/
// MARK: - iOS Only
/************************************************************/

#if os(iOS)
    extension PlayerController {
        
        @available(iOS 9.0, *)
        func createPiPController(with delegate: AVPictureInPictureControllerDelegate) -> AVPictureInPictureController? {
            return self.currentPlayer.createPiPController(with: delegate)
        }
    }
#endif

/************************************************************/
// MARK: - Private
/************************************************************/

extension PlayerController {
    
<<<<<<< HEAD
    /// Updates the request adapter if it is kaltura type
    fileprivate func updateRequestAdapterIfExists(in mediaSource: inout MediaSource) {
        // configure media sources content request adapter if kaltura request adapter exists
        if let _ = self.settings.contentRequestAdapter as? KalturaPlaybackRequestAdapter {
            // create new media session uuid
            self.mediaSessionUUID = UUID()
            // update the request adapter with the updated session id
            self.settings.contentRequestAdapter!.updateRequestAdapter(withPlayer: self)
            // configure media source with the adapter
            mediaSource.contentRequestAdapter = self.settings.contentRequestAdapter!
=======
    /// Updates the request adapter if one exists
    fileprivate func updateRequestAdapter(in mediaSource: inout MediaSource) {
        // configure media sources content request adapter if request adapter exists
        if let adapter = self.contentRequestAdapter {
            // update the request adapter with the updated session id
            adapter.updateRequestAdapter(with: self)
            // configure media source with the adapter
            mediaSource.contentRequestAdapter = adapter
>>>>>>> 530e4c54
        }
    }
}

/************************************************************/
// MARK: - Reachability & Application States Handling
/************************************************************/

extension PlayerController {
    
    private func shouldRefreshAsset() {
        guard let preferredMediaSource = self.preferredMediaSource,
            let refreshableHandler = assetHandler as? RefreshableAssetHandler else { return }
        
        refreshableHandler.shouldRefreshAsset(mediaSource: preferredMediaSource) { [unowned self] (shouldRefresh) in
            if shouldRefresh {
                self.shouldRefresh = true
            }
        }
    }
    
    private func refreshAsset() {
        guard let preferredMediaSource = self.preferredMediaSource,
            let refreshableHandler = assetHandler as? RefreshableAssetHandler else { return }
        
        self.currentPlayer.startPosition = self.currentPlayer.currentPosition
        refreshableHandler.refreshAsset(mediaSource: preferredMediaSource)
    }
    
    func addAssetRefreshObservers() {
        self.addReachabilityObserver()
        self.addAppStateChangeObserver()
        self.shouldRefreshAsset()
    }
    
    func removeAssetRefreshObservers() {
        self.removeReachabilityObserver()
        self.removeAppStateChangeObserver()
    }
    
    // Reachability Handling
    private func addReachabilityObserver() -> Void {
        guard let reachability = self.reachability else { return }
        reachability.startNotifier()
        
        reachability.onUnreachable = { reachability in
            PKLog.warning("network unreachable")
        }
        reachability.onReachable = { [unowned self] reachability in
            if self.shouldRefresh {
                self.handleRefreshAsset()
            }
        }
    }
    
    private func removeReachabilityObserver() -> Void {
        self.reachability?.stopNotifier()
    }
    
    // Application States Handling
    private func addAppStateChangeObserver() {
        NotificationCenter.default.addObserver(self,
                                               selector: #selector(PlayerController.applicationDidBecomeActive),
                                               name: .UIApplicationDidBecomeActive,
                                               object: nil)
    }
    
    private func removeAppStateChangeObserver() {
        NotificationCenter.default.removeObserver(self,
                                                  name: .UIApplicationDidBecomeActive,
                                                  object: nil)
    }
    
    @objc private func applicationDidBecomeActive() {
        self.handleRefreshAsset()
    }
    
    private func handleRefreshAsset() {
        self.shouldRefresh = false
        self.refreshAsset()
    }
}<|MERGE_RESOLUTION|>--- conflicted
+++ resolved
@@ -213,27 +213,14 @@
 
 extension PlayerController {
     
-<<<<<<< HEAD
-    /// Updates the request adapter if it is kaltura type
-    fileprivate func updateRequestAdapterIfExists(in mediaSource: inout MediaSource) {
-        // configure media sources content request adapter if kaltura request adapter exists
-        if let _ = self.settings.contentRequestAdapter as? KalturaPlaybackRequestAdapter {
-            // create new media session uuid
-            self.mediaSessionUUID = UUID()
-            // update the request adapter with the updated session id
-            self.settings.contentRequestAdapter!.updateRequestAdapter(withPlayer: self)
-            // configure media source with the adapter
-            mediaSource.contentRequestAdapter = self.settings.contentRequestAdapter!
-=======
     /// Updates the request adapter if one exists
     fileprivate func updateRequestAdapter(in mediaSource: inout MediaSource) {
         // configure media sources content request adapter if request adapter exists
-        if let adapter = self.contentRequestAdapter {
+        if let adapter = self.settings.contentRequestAdapter {
             // update the request adapter with the updated session id
             adapter.updateRequestAdapter(with: self)
             // configure media source with the adapter
             mediaSource.contentRequestAdapter = adapter
->>>>>>> 530e4c54
         }
     }
 }
