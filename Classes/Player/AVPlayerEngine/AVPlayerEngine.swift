//
//  AVPlayerEngine.swift
//  Pods
//
//  Created by Eliza Sapir on 07/11/2016.
//
//

import Foundation
import AVFoundation
import AVKit
import CoreMedia

/// An AVPlayerEngine is a controller used to manage the playback and timing of a media asset.
/// It provides the interface to control the player’s behavior such as its ability to play, pause, and seek to various points in the timeline.
class AVPlayerEngine: AVPlayer {
    
    // MARK: Player Properties
    
    // Attempt load and test these asset keys before playing.
    let assetKeysRequiredToPlay = [
        "playable",
        "tracks",
        "hasProtectedContent"
    ]
    
<<<<<<< HEAD
    fileprivate var playerLayer: AVPlayerLayer? {
        return view?.playerLayer
    }
    
    private var isDestroyed: Bool = false
=======
    fileprivate var playerLayer: AVPlayerLayer!
    private var _view: PlayerView!
>>>>>>> 3a7bc122

    /// Keeps reference on the last timebase rate in order to post events accuratly.
    var lastTimebaseRate: Float64 = 0
    var lastBitrate: Double = 0
    var isObserved: Bool = false
    /// Indicates if player item was changed to state: `readyToPlay` at least once.
    /// Used to post `CanPlay` event once on first `readyToPlay`.
    var isFirstReady = true
    var currentState: PlayerState = PlayerState.idle
    var tracksManager = TracksManager()
    var observerContext = 0
    
    var onEventBlock: ((PKEvent) -> Void)?
    
<<<<<<< HEAD
    public weak var view: PlayerView? {
        didSet {
            view?.player = self
        }
=======
    var view: PlayerView! {
        PKLog.trace("get player view: \(_view)")
        return _view
>>>>>>> 3a7bc122
    }
    
    var asset: AVURLAsset? {
        didSet {
            guard let newAsset = asset else { return }
            self.asynchronouslyLoadURLAsset(newAsset)
        }
    }
    
    var currentPosition: Double {
        get {
            PKLog.trace("get currentPosition: \(self.currentTime())")
            return CMTimeGetSeconds(self.currentTime() - rangeStart)
        }
        set {
            PKLog.debug("set currentPosition: \(currentPosition)")
            let newTime = rangeStart + CMTimeMakeWithSeconds(newValue, 1)
            super.seek(to: newTime, toleranceBefore: kCMTimeZero, toleranceAfter: kCMTimeZero) { [unowned self] (isSeeked: Bool) in
                if isSeeked {
                    self.post(event: PlayerEvent.Seeked())
                    PKLog.debug("seeked")
                } else {
                    PKLog.error("seek faild")
                }
            }
            self.post(event: PlayerEvent.Seeking())
        }
    }
    
    var startPosition: Double {
        didSet {
            PKLog.debug("set startPosition: \(startPosition)")
        }
    }
    
    var duration: Double {
        guard let currentItem = self.currentItem else { return 0.0 }
        
        var result = CMTimeGetSeconds(currentItem.duration)
    
        if result.isNaN {
            let seekableRanges = currentItem.seekableTimeRanges
            if seekableRanges.count > 0 {
                let range = seekableRanges.last!.timeRangeValue
                result = CMTimeGetSeconds(range.duration)
            }
        }
        
        PKLog.trace("get duration: \(result)")
        return result
    }
    
    var isPlaying: Bool {
        guard let currentItem = self.currentItem else {
            PKLog.error("current item is empty")
            return false
        }
        
        if self.rate > 0 {
            if let timebase = currentItem.timebase {
                let timebaseRate: Float64 = CMTimebaseGetRate(timebase)
                if timebaseRate > 0 {
                    return true
                }
            }
        }
        
        return false
    }
    
    var currentAudioTrack: String? {
        if let currentItem = self.currentItem {
            return self.tracksManager.currentAudioTrack(item: currentItem)
        }
        return nil
    }
    
    var currentTextTrack: String? {
        if let currentItem = self.currentItem {
            return self.tracksManager.currentTextTrack(item: currentItem)
        }
        return nil
    }
  
    private var rangeStart: CMTime {
        get {
            var result: CMTime = CMTimeMakeWithSeconds(0, 1)
            if let currentItem = self.currentItem {
                let seekableRanges = currentItem.seekableTimeRanges
                if seekableRanges.count > 0 {
                    result = seekableRanges.last!.timeRangeValue.start
                }
            }
            return result
        }
    }
    
    // MARK: Player Methods
    
    override init() {
        PKLog.info("init AVPlayer")
        self.startPosition = 0
        super.init()
        self.onEventBlock = nil
        AppStateSubject.shared.add(observer: self)
    }
    
    deinit {
        PKLog.debug("\(String(describing: type(of: self))), was deinitialized")
        // removes the observers only on deinit to prevent chances of being removed twice.
        self.removeObservers()
    }
    
    func stop() {
        PKLog.info("stop player")
        self.pause()
        self.seek(to: kCMTimeZero)
        self.replaceCurrentItem(with: nil)
        self.post(event: PlayerEvent.Stopped())
    }
    
    override func pause() {
        // makes sure play/pause call is made on the main thread (calling on background thread has unpredictable behaviours)
        DispatchQueue.main.async {
            if self.rate > 0 {
                // Playing, so pause.
                PKLog.debug("pause player")
                super.pause()
            }
        }
    }
    
    override func play() {
        // makes sure play/pause call is made on the main thread (calling on background thread has unpredictable behaviours)
        DispatchQueue.main.async {
            if self.rate == 0 {
                PKLog.debug("play player")
                self.post(event: PlayerEvent.Play())
                super.play()
            }
        }
    }
    
    func destroy() {
        // make sure to call destroy on main thread synchronously. 
        // this make sure everything will be cleared without any race conditions
        DispatchQueue.main.async {
            PKLog.info("destroy player")
<<<<<<< HEAD
            self.removeObservers()
=======
            self.playerLayer = nil
            self._view = nil
>>>>>>> 3a7bc122
            self.onEventBlock = nil
            // removes app state observer
            AppStateSubject.shared.remove(observer: self)
            self.replaceCurrentItem(with: nil)
        }
    }
    
    func selectTrack(trackId: String) {
        if trackId.isEmpty == false {
            self.tracksManager.selectTrack(item: self.currentItem!, trackId: trackId)
        } else {
            PKLog.error("trackId is nil")
        }
    }
    
    func post(event: PKEvent) {
        PKLog.trace("onEvent:: \(String(describing: event))")
        onEventBlock?(event)
    }
    
    func postStateChange(newState: PlayerState, oldState: PlayerState) {
        PKLog.debug("stateChanged:: new:\(newState) old:\(oldState)")
        let stateChangedEvent: PKEvent = PlayerEvent.StateChanged(newState: newState, oldState: oldState)
        self.post(event: stateChangedEvent)
    }
}

/************************************************************/
// MARK: - iOS Only
/************************************************************/

#if os(iOS)
    extension AVPlayerEngine {
        
        @available(iOS 9.0, *)
        func createPiPController(with delegate: AVPictureInPictureControllerDelegate) -> AVPictureInPictureController? {
            guard let playerLayer = self.playerLayer else { return nil }
            let pip = AVPictureInPictureController(playerLayer: playerLayer)
            pip?.delegate = delegate
            return pip
        }
    }
#endif

/************************************************************/
// MARK: - App State Handling
/************************************************************/

extension AVPlayerEngine: AppStateObservable {
 
    var observations: Set<NotificationObservation> {
        return [
            NotificationObservation(name: .UIApplicationWillTerminate) { [unowned self] in
                PKLog.debug("player: \(self)\n will terminate, destroying...")
                self.destroy()
            }
        ]
    }
}<|MERGE_RESOLUTION|>--- conflicted
+++ resolved
@@ -23,17 +23,6 @@
         "tracks",
         "hasProtectedContent"
     ]
-    
-<<<<<<< HEAD
-    fileprivate var playerLayer: AVPlayerLayer? {
-        return view?.playerLayer
-    }
-    
-    private var isDestroyed: Bool = false
-=======
-    fileprivate var playerLayer: AVPlayerLayer!
-    private var _view: PlayerView!
->>>>>>> 3a7bc122
 
     /// Keeps reference on the last timebase rate in order to post events accuratly.
     var lastTimebaseRate: Float64 = 0
@@ -48,18 +37,16 @@
     
     var onEventBlock: ((PKEvent) -> Void)?
     
-<<<<<<< HEAD
     public weak var view: PlayerView? {
         didSet {
             view?.player = self
         }
-=======
-    var view: PlayerView! {
-        PKLog.trace("get player view: \(_view)")
-        return _view
->>>>>>> 3a7bc122
-    }
-    
+    }
+    
+    fileprivate var playerLayer: AVPlayerLayer? {
+        return view?.playerLayer
+    }
+
     var asset: AVURLAsset? {
         didSet {
             guard let newAsset = asset else { return }
@@ -206,12 +193,6 @@
         // this make sure everything will be cleared without any race conditions
         DispatchQueue.main.async {
             PKLog.info("destroy player")
-<<<<<<< HEAD
-            self.removeObservers()
-=======
-            self.playerLayer = nil
-            self._view = nil
->>>>>>> 3a7bc122
             self.onEventBlock = nil
             // removes app state observer
             AppStateSubject.shared.remove(observer: self)
