// ===================================================================================================
// Copyright (C) 2017 Kaltura Inc.
//
// Licensed under the AGPLv3 license, unless a different license for a 
// particular library is specified in the applicable library path.
//
// You may obtain a copy of the License at
// https://www.gnu.org/licenses/agpl-3.0.html
// ===================================================================================================

import Foundation
import AVFoundation
import AVKit
import CoreMedia

/// An AVPlayerEngine is a controller used to manage the playback and timing of a media asset.
/// It provides the interface to control the player’s behavior such as its ability to play, pause, and seek to various points in the timeline.
class AVPlayerEngine: AVPlayer {
    
    /************************************************************/
    // MARK: - Properties
    /************************************************************/
    
    // Attempt load and test these asset keys before playing.
    let assetKeysRequiredToPlay = [
        "playable",
        "tracks",
        "hasProtectedContent"
    ]

    /// Keeps reference on the last timebase rate in order to post events accuratly.
    var lastTimebaseRate: Float64 = 0
    var lastBitrate: Double = 0
    var isObserved: Bool = false
    /// Indicates if player item was changed to state: `readyToPlay` at least once.
    /// Used to post `CanPlay` event once on first `readyToPlay`.
    var isFirstReady = true
    var currentState: PlayerState = PlayerState.idle
    var tracksManager = TracksManager()
    var observerContext = 0
    var onEventBlock: ((PKEvent) -> Void)?

    var forwardBufferLogic: ForwardBufferLogic?
    /// the last time the forward buffer logic calculated a new buffer size
    var forwardBufferLogicObservedTime: TimeInterval = 0
    
    /************************************************************/
    // MARK: - Time Observing Properties
    /************************************************************/
    
<<<<<<< HEAD
    /// Used to track the amount of time the player has played the current time (total play time for current item).
    /// For example, if we played for 10s and seeked 5m forward and watch another 10s the playing is 20s.
    var timePlayed: TimeInterval = 0
    var lastObservedTime: TimeInterval = 0
    var periodicObserverInterval: TimeInterval = 0.5 // TODO: maybe in future allow app to select the interval and post event on messageBus
    var timeObserverToken: Any?
    let periodicTimeObserverDispatchQueue = DispatchQueue(label: "com.kaltura.playkit.player.periodic-observer-queue")
    
    /************************************************************/
    // MARK: - Asset Properties
    /************************************************************/
    
    var assetSettings: PKAssetSettings? {
        didSet {
            guard let assetSettings = self.assetSettings else { return }
        
            switch assetSettings.dataUsageSettings.forwardBufferMode {
            case .userEngagement, .duration: self.forwardBufferLogic = ForwardBufferLogic()
            case .durationCustom:
                self.forwardBufferLogic = ForwardBufferLogic(customDurationDecisionRanges: assetSettings.dataUsageSettings.durationModeCustomRanges)
            case .custom: break
            case .none: break
            }
            
            assetSettings.dataUsageSettings.delegate = self
        }
    }
    
    var asset: PKAsset? {
=======
    public weak var view: PlayerView? {
        didSet {
            view?.player = self
        }
    }
    
    fileprivate var playerLayer: AVPlayerLayer? {
        return view?.playerLayer
    }

    var asset: AVURLAsset? {
>>>>>>> 530e4c54
        didSet {
            guard let newAsset = asset else { return }
            self.asynchronouslyLoadURLAsset(newAsset)
        }
    }
    
    /************************************************************/
    // MARK: - Player Properties
    /************************************************************/
    
    weak var view: PlayerView? {
        didSet {
            view?.player = self
        }
    }
    
    fileprivate var playerLayer: AVPlayerLayer? {
        return view?.playerLayer
    }
    
    /// Holds the current time for the current item.
    /// - Attention: **For live streams** returns relative time according to the allowed stream window.
    ///
    /// In addition, keep in mind that because the duration is calcaulated from `seekableTimeRanges`
    /// in live streams there could be a chance that current time will be bigger than the duration
    /// because the current segment wasn't yet added to the seekable time ranges.
    var currentPosition: Double {
        get {
            let position = self.currentTime() - self.rangeStart
            PKLog.trace("get currentPosition: \(position)")
            return CMTimeGetSeconds(position)
        }
        set {
            let newTime = self.rangeStart + CMTimeMakeWithSeconds(newValue, 1)
            PKLog.debug("set currentPosition: \(CMTimeGetSeconds(newTime))")
            super.seek(to: newTime, toleranceBefore: kCMTimeZero, toleranceAfter: kCMTimeZero) { [weak self] (isSeeked: Bool) in
                guard let strongSelf = self else { return }
                if isSeeked {
                    strongSelf.post(event: PlayerEvent.Seeked())
                    PKLog.debug("seeked")
                } else {
                    PKLog.error("seek faild")
                }
            }
            self.post(event: PlayerEvent.Seeking())
        }
    }
    
    var startPosition: Double {
        didSet {
            PKLog.debug("set startPosition: \(startPosition)")
        }
    }
    
    var duration: Double {
        guard let currentItem = self.currentItem else { return 0.0 }
        
        var result = CMTimeGetSeconds(currentItem.duration)
        
        // This checks if the duration equals `kCMTimeIndefinite` which indicates this is a live stream.
        // Using the last range duration gives us the live window duration. 
        // For example a duration of 120seconds means we can seek up to 120 seconds from live playhead.
        if CMTIME_IS_INDEFINITE(currentItem.duration) {
            let seekableRanges = currentItem.seekableTimeRanges
            if seekableRanges.count > 0 {
                let range = seekableRanges.last!.timeRangeValue
                result = CMTimeGetSeconds(range.duration)
            }
        }
        
        PKLog.trace("get duration: \(result)")
        return result
    }
    
    var isPlaying: Bool {
        guard let currentItem = self.currentItem else {
            PKLog.error("current item is empty")
            return false
        }
        
        if self.rate > 0 {
            if let timebase = currentItem.timebase {
                let timebaseRate: Float64 = CMTimebaseGetRate(timebase)
                if timebaseRate > 0 {
                    return true
                }
            }
        }
        
        return false
    }
    
    var currentAudioTrack: String? {
        if let currentItem = self.currentItem {
            return self.tracksManager.currentAudioTrack(item: currentItem)
        }
        return nil
    }
    
    var currentTextTrack: String? {
        if let currentItem = self.currentItem {
            return self.tracksManager.currentTextTrack(item: currentItem)
        }
        return nil
    }
  
    /// Gives the start time of the last seekable range.
    /// This helps calculate `currentTime` and `duration` for live streams.
    private var rangeStart: CMTime {
        get {
            var result: CMTime = CMTimeMakeWithSeconds(0, 1)
            if let currentItem = self.currentItem {
                let seekableRanges = currentItem.seekableTimeRanges
                if seekableRanges.count > 0 {
                    result = seekableRanges.last!.timeRangeValue.start
                }
            }
            return result
        }
    }
    
    /************************************************************/
    // MARK: - Initialization
    /************************************************************/
    
    override init() {
        PKLog.info("init AVPlayer")
        self.startPosition = 0
        super.init()
<<<<<<< HEAD
        if #available(iOS 10.0, *) {
            self.automaticallyWaitsToMinimizeStalling = false
        }
=======
>>>>>>> 530e4c54
        self.onEventBlock = nil
        AppStateSubject.shared.add(observer: self)
    }
    
    deinit {
        PKLog.debug("\(String(describing: type(of: self))), was deinitialized")
        // removes the observers only on deinit to prevent chances of being removed twice.
        self.removeObservers()
    }
    
    /************************************************************/
    // MARK: - Player Methods
    /************************************************************/
    
    func stop() {
        PKLog.info("stop player")
        self.pause()
        self.seek(to: kCMTimeZero)
        self.replaceCurrentItem(with: nil)
        self.post(event: PlayerEvent.Stopped())
    }
    
    override func pause() {
        // makes sure play/pause call is made on the main thread (calling on background thread has unpredictable behaviours)
        DispatchQueue.main.async {
            if self.rate > 0 {
                // Playing, so pause.
                PKLog.debug("pause player")
                super.pause()
            }
        }
    }
    
    override func play() {
        // makes sure play/pause call is made on the main thread (calling on background thread has unpredictable behaviours)
        DispatchQueue.main.async {
            if self.rate == 0 {
                PKLog.debug("play player")
                self.post(event: PlayerEvent.Play())
                super.play()
            }
        }
    }
    
    func destroy() {
        // make sure to call destroy on main thread synchronously. 
        // this make sure everything will be cleared without any race conditions
        DispatchQueue.main.async {
            PKLog.info("destroy player")
            self.onEventBlock = nil
            // removes app state observer
            AppStateSubject.shared.remove(observer: self)
            self.replaceCurrentItem(with: nil)
        }
    }

    func selectTrack(trackId: String) {
        if trackId.isEmpty == false {
            self.tracksManager.selectTrack(item: self.currentItem!, trackId: trackId)
        } else {
            PKLog.error("trackId is nil")
        }
    }
    
    /************************************************************/
    // MARK: - Methods
    /************************************************************/
    
    func post(event: PKEvent) {
        PKLog.trace("onEvent:: \(String(describing: event))")
        onEventBlock?(event)
    }
    
    func postStateChange(newState: PlayerState, oldState: PlayerState) {
        PKLog.debug("stateChanged:: new:\(newState) old:\(oldState)")
        let stateChangedEvent: PKEvent = PlayerEvent.StateChanged(newState: newState, oldState: oldState)
        self.post(event: stateChangedEvent)
    }
}

/************************************************************/
// MARK: - iOS Only
/************************************************************/

#if os(iOS)
    extension AVPlayerEngine {
        
        @available(iOS 9.0, *)
        func createPiPController(with delegate: AVPictureInPictureControllerDelegate) -> AVPictureInPictureController? {
            guard let playerLayer = self.playerLayer else { return nil }
            let pip = AVPictureInPictureController(playerLayer: playerLayer)
            pip?.delegate = delegate
            return pip
        }
    }
#endif

/************************************************************/
// MARK: - App State Handling
/************************************************************/

extension AVPlayerEngine: AppStateObservable {
 
    var observations: Set<NotificationObservation> {
        return [
            NotificationObservation(name: .UIApplicationWillTerminate) { [unowned self] in
                PKLog.debug("player: \(self)\n will terminate, destroying...")
                self.destroy()
            }
        ]
    }
}<|MERGE_RESOLUTION|>--- conflicted
+++ resolved
@@ -48,7 +48,6 @@
     // MARK: - Time Observing Properties
     /************************************************************/
     
-<<<<<<< HEAD
     /// Used to track the amount of time the player has played the current time (total play time for current item).
     /// For example, if we played for 10s and seeked 5m forward and watch another 10s the playing is 20s.
     var timePlayed: TimeInterval = 0
@@ -78,19 +77,6 @@
     }
     
     var asset: PKAsset? {
-=======
-    public weak var view: PlayerView? {
-        didSet {
-            view?.player = self
-        }
-    }
-    
-    fileprivate var playerLayer: AVPlayerLayer? {
-        return view?.playerLayer
-    }
-
-    var asset: AVURLAsset? {
->>>>>>> 530e4c54
         didSet {
             guard let newAsset = asset else { return }
             self.asynchronouslyLoadURLAsset(newAsset)
@@ -220,12 +206,11 @@
         PKLog.info("init AVPlayer")
         self.startPosition = 0
         super.init()
-<<<<<<< HEAD
+
         if #available(iOS 10.0, *) {
             self.automaticallyWaitsToMinimizeStalling = false
         }
-=======
->>>>>>> 530e4c54
+
         self.onEventBlock = nil
         AppStateSubject.shared.add(observer: self)
     }
