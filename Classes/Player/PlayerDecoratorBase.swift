//
//  PlayerDecoratorBase.swift
//  Pods
//
//  Created by Vadim Kononov on 09/11/2016.
//
//

import Foundation
import AVFoundation
import AVKit

class PlayerDecoratorBase: Player {
  
    private var player: Player!
    
    public var delegate: PlayerDelegate? {
        get {
            return self.player.delegate
        }
        set {
            self.player.delegate = newValue
        }
    }

    public var currentTime: TimeInterval? {
        get {
            return self.player.currentTime
        }
        set {
            self.player.currentTime = newValue
        }
    }
    
    public var duration: Double {
        get {
            return self.player.duration
        }
    }
    
    public var view: UIView! {
        get {
            return self.player.view
        }
    }
    
    public func prepare(_ config: PlayerConfig) {
        return self.player.prepare(config)
    }

    public func prepareNext(_ config: PlayerConfig) -> Bool {
        return self.player.prepareNext(config)
    }
    
    public func loadNext() -> Bool {
        return self.player.loadNext()
    }
    
    public func setPlayer(_ player: Player!) {
        self.player = player
    }
    
    public func getPlayer() -> Player {
        return self.player
    }
    
    public func destroy() {
        
    }
    
    public func play() {
        self.player.play()
    }
    
    public func pause() {
        self.player.pause()
    }
    
    public func seek(to time: CMTime) {
        self.player.seek(to: time)
    }
    
    public func resume() {
        self.player.resume()
    }
    
    @available(iOS 9.0, *)
    func createPiPController(with delegate: AVPictureInPictureControllerDelegate) -> AVPictureInPictureController? {
        return self.player.createPiPController(with: delegate)
    }
    
<<<<<<< HEAD
    public func addObserver(_ observer: AnyObject, events: [PKEvent.Type], block: @escaping (_ info: Any)->Void) {
        self.player.addObserver(observer, events: events, block: block)
    }
    
    public func removeObserver(_ observer: AnyObject, events: [PKEvent.Type]) {
        self.player.removeObserver(observer, events: events)
=======
    public func addObserver(_ observer: AnyObject, event: PKEvent, block: @escaping (_ info: Any)->Void) {
        //Assert.shouldNeverHappen();
    }
    
    public func removeObserver(_ observer: AnyObject, event: PKEvent) {
        //Assert.shouldNeverHappen();
>>>>>>> 45646d58
    }
}<|MERGE_RESOLUTION|>--- conflicted
+++ resolved
@@ -88,21 +88,4 @@
     func createPiPController(with delegate: AVPictureInPictureControllerDelegate) -> AVPictureInPictureController? {
         return self.player.createPiPController(with: delegate)
     }
-    
-<<<<<<< HEAD
-    public func addObserver(_ observer: AnyObject, events: [PKEvent.Type], block: @escaping (_ info: Any)->Void) {
-        self.player.addObserver(observer, events: events, block: block)
-    }
-    
-    public func removeObserver(_ observer: AnyObject, events: [PKEvent.Type]) {
-        self.player.removeObserver(observer, events: events)
-=======
-    public func addObserver(_ observer: AnyObject, event: PKEvent, block: @escaping (_ info: Any)->Void) {
-        //Assert.shouldNeverHappen();
-    }
-    
-    public func removeObserver(_ observer: AnyObject, event: PKEvent) {
-        //Assert.shouldNeverHappen();
->>>>>>> 45646d58
-    }
 }