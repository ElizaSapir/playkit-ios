//
//  MediaEntry.swift
//  PlayKit
//
//  Created by Noam Tamim on 08/10/2016.
//  Copyright © 2016 Kaltura. All rights reserved.
//

import UIKit
import SwiftyJSON

public class MediaEntry: NSObject {
    public var id: String
    public var sources: [MediaSource]?
    public var duration: Int64?
    
    private let idKey = "id"
    private let sourcesKey = "sources"
    private let durationKey = "duration"
    

    internal init(id: String) {
        self.id = id
        super.init()
    }
    
    public init(dict: [String: Any]) {
        
        self.id = dict[idKey] as? String ?? ""
        
        self.duration = dict[durationKey] as? Int64
        
        var mediaSources = [MediaSource]()
        
        if let sources = dict[sourcesKey] as? [[String: Any]] {
            for source in sources {
                mediaSources.append(MediaSource(dict: source))
            }
        }
        
        self.sources = mediaSources
        
        super.init()
    }
        
    public init(json: Any?) {
        
        let jsonObject = JSON(json)

        if let id = jsonObject[idKey].string {
            self.id = id
        } else {
            self.id = ""
        }
        
        self.duration = jsonObject[durationKey].int64
        var sources = [MediaSource]()
        
        if let sourcesKeys = jsonObject[sourcesKey].array {
            for jsonSource in sourcesKeys {
                sources.append(MediaSource(json: jsonSource))
            }
        }
        
        self.sources = sources
        super.init()
    }
    
    override public var description: String {
        get{
            return "id : \(self.id), sources: \(self.sources)"
        }
    }
}

public class MediaSource: NSObject {
    
    public var id: String
    public var contentUrl: URL?
    public var mimeType: String?
    public var drmData: DRMData?
    
    private let idKey: String = "id"
    private let contentUrlKey: String = "url"
    private let mimeTypeKey: String = "mimeType"
    private let drmDataKey: String = "drmData"
    
    
    public init (id: String){
        self.id = id
        super.init()
    }
    
    public init(dict: [String:Any]) {
        self.id = dict[idKey] as? String ?? ""
        
        if let contentUrl = dict[contentUrlKey] as? String {
            self.contentUrl = URL(string: contentUrl)
        }
        
        if let mimeType = dict[mimeTypeKey] as? String {
            self.mimeType = mimeType
        }
        
        if let drmData = dict[drmDataKey] as? [String:Any] {
            self.drmData = DRMData.fromDictionary(drmData)
        }
        
        super.init()
    }
    
    public init(json:JSON) {
        self.id = json[idKey].string!
        
        if let pathString = json[contentUrlKey].string {
            self.contentUrl = URL(string: pathString)
        }
        
        if let mimeTypeString = json[mimeTypeKey].string {
            self.mimeType = mimeTypeString
        }
        
        self.drmData = DRMData.fromJSON(json[drmDataKey])

        super.init()
    }
    
    override public var description: String {
        get{
            return "id : \(self.id), url: \(self.contentUrl)"
        }
    }
}

open class DRMData: NSObject {
<<<<<<< HEAD
    public var licenseURL: URL?
}

public class FairPlayDRMData: DRMData {
    public var fpsCertificate: Data?    
=======
    var licenseUrl: URL?
    
    
    init(licenseUrl: String) {
        self.licenseUrl = URL(string: licenseUrl)
    }
    
    static func fromDictionary(_ dict: [String:Any]) -> DRMData? {
        
        guard let licenseUrl = dict["licenseUrl"] as? String else { return nil }
        
        if let fpsCertificate = dict["fpsCertificate"] as? String {
            return FairPlayDRMData(licenseUrl: licenseUrl, base64EncodedCertificate: fpsCertificate)
        } else {
            return DRMData(licenseUrl: licenseUrl)
        }

    }
    
    static func fromJSON(_ json: JSON) -> DRMData? {
        guard let licenseUrl = json["licenseUrl"].string else { return nil }
        
        if let fpsCertificate = json["fpsCertificate"].string {
            return FairPlayDRMData(licenseUrl: licenseUrl, base64EncodedCertificate: fpsCertificate)
        } else {
            return DRMData(licenseUrl: licenseUrl)
        }
    }
}

public class FairPlayDRMData: DRMData {
    var fpsCertificate: Data?
    
    init(licenseUrl: String, base64EncodedCertificate: String) {
        fpsCertificate = Data(base64Encoded: base64EncodedCertificate)
        super.init(licenseUrl: licenseUrl)
    }
>>>>>>> f97ea38a
}




<|MERGE_RESOLUTION|>--- conflicted
+++ resolved
@@ -133,13 +133,6 @@
 }
 
 open class DRMData: NSObject {
-<<<<<<< HEAD
-    public var licenseURL: URL?
-}
-
-public class FairPlayDRMData: DRMData {
-    public var fpsCertificate: Data?    
-=======
     var licenseUrl: URL?
     
     
@@ -177,7 +170,6 @@
         fpsCertificate = Data(base64Encoded: base64EncodedCertificate)
         super.init(licenseUrl: licenseUrl)
     }
->>>>>>> f97ea38a
 }
 
 
