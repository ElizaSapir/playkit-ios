--- conflicted
+++ resolved
@@ -25,11 +25,7 @@
     public let url: URL
     public let headers: [String: String]?
     
-<<<<<<< HEAD
-    public init(url: URL, headers: [String: String]?) {
-=======
     @objc init(url: URL, headers: [String: String]?) {
->>>>>>> 9b240168
         self.url = url
         self.headers = headers
     }
