--- conflicted
+++ resolved
@@ -20,15 +20,9 @@
   - Youbora-YouboraLib/default (5.3.8)
 
 DEPENDENCIES:
-<<<<<<< HEAD
-  - PlayKit (from `../`)
-  - PlayKit/IMAPlugin (from `../`)
-  - PlayKit/YouboraPlugin (from `../`)
-=======
   - PlayKit (from `../../playkit-ios`)
   - PlayKit/IMAPlugin (from `../../playkit-ios`)
   - PlayKit/YouboraPlugin (from `../../playkit-ios`)
->>>>>>> 078d43e4
 
 EXTERNAL SOURCES:
   PlayKit:
@@ -42,10 +36,6 @@
   Youbora-AVPlayer: 02aea2a12a4f7e6a61d8a1747e5dfc177bf2354b
   Youbora-YouboraLib: 523adf7cd09c4a213e3485e6ec7c48d498986246
 
-<<<<<<< HEAD
-PODFILE CHECKSUM: 1fb708660857b083ce6e141a36f8b65a9fb79e3f
-=======
-PODFILE CHECKSUM: 0f15cdced32e4d37fa5f8b22416e37cea961625a
->>>>>>> 078d43e4
+PODFILE CHECKSUM: 9a1790a5aed127b6d504bdcc3a375571a0d81239
 
 COCOAPODS: 1.1.0.rc.2