PODS:
  - GoogleAds-IMA-iOS-SDK (3.3.1)
  - Log (1.0)
<<<<<<< HEAD
  - PlayKit (0.1.6.rc2):
    - PlayKit/Core (= 0.1.6.rc2)
  - PlayKit/Core (0.1.6.rc2):
    - Log
    - SwiftyJSON
  - PlayKit/IMAPlugin (0.1.6.rc2):
    - PlayKit/Core
  - PlayKit/WidevineClassic (0.1.6.rc2):
    - PlayKit/Core
    - PlayKitWV
  - PlayKit/YouboraPlugin (0.1.6.rc2):
=======
  - PlayKit (0.1.7):
    - PlayKit/Core (= 0.1.7)
  - PlayKit/Core (0.1.7):
    - Log
    - SwiftyJSON
    - SwiftyXMLParser
  - PlayKit/IMAPlugin (0.1.7):
    - PlayKit/Core
  - PlayKit/YouboraPlugin (0.1.7):
>>>>>>> f8258ee0
    - PlayKit/Core
    - Youbora-AVPlayer/dynamic
  - SwiftyJSON (3.1.4)
  - SwiftyXMLParser (3.0.0)
  - Youbora-AVPlayer/dynamic (5.3.5):
    - Youbora-YouboraLib/dynamic (= 5.3.8)
  - Youbora-YouboraLib/dynamic (5.3.8)

DEPENDENCIES:
  - GoogleAds-IMA-iOS-SDK (~> 3.3)
  - PlayKit (from `../../playkit-ios`)
  - PlayKit/IMAPlugin (from `../../playkit-ios`)
  - PlayKit/YouboraPlugin (from `../../playkit-ios`)

EXTERNAL SOURCES:
  PlayKit:
    :path: ../../playkit-ios

SPEC CHECKSUMS:
  GoogleAds-IMA-iOS-SDK: 5643300870bd3289c47c0d0b5a2dbf595b05c336
  Log: 5e368c9528db07517d18d2d04ff5fe2b6f5a1e21
<<<<<<< HEAD
  PlayKit: 7af5a1f18d5e1f23e1619ae4b217e751645bf04b
  PlayKitWV: 33226c453dec5fd9b258369d7b4b84e4eab9016a
  SwiftyJSON: 38a8ea2006779c0fc4c310cb2ee8195327740faf
=======
  PlayKit: a7f92b59a236c9c6fbe8b36d4e862dcf76001d5a
  SwiftyJSON: c2842d878f95482ffceec5709abc3d05680c0220
  SwiftyXMLParser: 8d2295fb4fbc6e2ff241e7c8d7717e159be35969
>>>>>>> f8258ee0
  Youbora-AVPlayer: 02aea2a12a4f7e6a61d8a1747e5dfc177bf2354b
  Youbora-YouboraLib: 523adf7cd09c4a213e3485e6ec7c48d498986246

PODFILE CHECKSUM: c8864665a079c30446a406ef26291ceb68c00526

COCOAPODS: 1.1.1<|MERGE_RESOLUTION|>--- conflicted
+++ resolved
@@ -1,29 +1,15 @@
 PODS:
   - GoogleAds-IMA-iOS-SDK (3.3.1)
   - Log (1.0)
-<<<<<<< HEAD
-  - PlayKit (0.1.6.rc2):
-    - PlayKit/Core (= 0.1.6.rc2)
-  - PlayKit/Core (0.1.6.rc2):
-    - Log
-    - SwiftyJSON
-  - PlayKit/IMAPlugin (0.1.6.rc2):
-    - PlayKit/Core
-  - PlayKit/WidevineClassic (0.1.6.rc2):
-    - PlayKit/Core
-    - PlayKitWV
-  - PlayKit/YouboraPlugin (0.1.6.rc2):
-=======
-  - PlayKit (0.1.7):
-    - PlayKit/Core (= 0.1.7)
-  - PlayKit/Core (0.1.7):
+  - PlayKit (0.1.6):
+    - PlayKit/Core (= 0.1.6)
+  - PlayKit/Core (0.1.6):
     - Log
     - SwiftyJSON
     - SwiftyXMLParser
-  - PlayKit/IMAPlugin (0.1.7):
+  - PlayKit/IMAPlugin (0.1.6):
     - PlayKit/Core
-  - PlayKit/YouboraPlugin (0.1.7):
->>>>>>> f8258ee0
+  - PlayKit/YouboraPlugin (0.1.6):
     - PlayKit/Core
     - Youbora-AVPlayer/dynamic
   - SwiftyJSON (3.1.4)
@@ -45,18 +31,12 @@
 SPEC CHECKSUMS:
   GoogleAds-IMA-iOS-SDK: 5643300870bd3289c47c0d0b5a2dbf595b05c336
   Log: 5e368c9528db07517d18d2d04ff5fe2b6f5a1e21
-<<<<<<< HEAD
-  PlayKit: 7af5a1f18d5e1f23e1619ae4b217e751645bf04b
-  PlayKitWV: 33226c453dec5fd9b258369d7b4b84e4eab9016a
-  SwiftyJSON: 38a8ea2006779c0fc4c310cb2ee8195327740faf
-=======
-  PlayKit: a7f92b59a236c9c6fbe8b36d4e862dcf76001d5a
+  PlayKit: 7136982b3790bbd77d75830c9c571fc62a251431
   SwiftyJSON: c2842d878f95482ffceec5709abc3d05680c0220
   SwiftyXMLParser: 8d2295fb4fbc6e2ff241e7c8d7717e159be35969
->>>>>>> f8258ee0
   Youbora-AVPlayer: 02aea2a12a4f7e6a61d8a1747e5dfc177bf2354b
   Youbora-YouboraLib: 523adf7cd09c4a213e3485e6ec7c48d498986246
 
-PODFILE CHECKSUM: c8864665a079c30446a406ef26291ceb68c00526
+PODFILE CHECKSUM: d81c2fadcc5b7123880231eec45fd3940c2c04a8
 
 COCOAPODS: 1.1.1