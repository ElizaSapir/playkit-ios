use_frameworks!

target 'PlayKit_Example' do
<<<<<<< HEAD
    pod 'PlayKit', :path => '../'
    pod 'PlayKit/IMAPlugin', :path => '../'
    pod 'PlayKit/YouboraPlugin', :path => '../'
end  
target 'PlayKit_Tests' do
    #inherit! :search_paths
    pod 'PlayKit', :path => '../'
    pod 'PlayKit/IMAPlugin', :path => '../'
    pod 'PlayKit/YouboraPlugin', :path => '../'
end
=======
    pod 'PlayKit', :path => '../../playkit-ios'
    pod 'PlayKit/IMAPlugin', :path => '../../playkit-ios'
    pod 'PlayKit/YouboraPlugin', :path => '../../playkit-ios'

    target 'PlayKit_Tests' do
    end
end  


>>>>>>> 078d43e4
pre_install do |installer|
    def installer.verify_no_static_framework_transitive_dependencies; end
end

post_install do |installer| 
    installer.pods_project.targets.each do |target| 
        target.build_configurations.each do |config| 
            config.build_settings['ALWAYS_EMBED_SWIFT_STANDARD_LIBRARIES'] = 'NO' 
        end 
    end 
end<|MERGE_RESOLUTION|>--- conflicted
+++ resolved
@@ -1,18 +1,6 @@
 use_frameworks!
 
 target 'PlayKit_Example' do
-<<<<<<< HEAD
-    pod 'PlayKit', :path => '../'
-    pod 'PlayKit/IMAPlugin', :path => '../'
-    pod 'PlayKit/YouboraPlugin', :path => '../'
-end  
-target 'PlayKit_Tests' do
-    #inherit! :search_paths
-    pod 'PlayKit', :path => '../'
-    pod 'PlayKit/IMAPlugin', :path => '../'
-    pod 'PlayKit/YouboraPlugin', :path => '../'
-end
-=======
     pod 'PlayKit', :path => '../../playkit-ios'
     pod 'PlayKit/IMAPlugin', :path => '../../playkit-ios'
     pod 'PlayKit/YouboraPlugin', :path => '../../playkit-ios'
@@ -21,8 +9,6 @@
     end
 end  
 
-
->>>>>>> 078d43e4
 pre_install do |installer|
     def installer.verify_no_static_framework_transitive_dependencies; end
 end
